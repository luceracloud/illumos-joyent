#!ON_PYTHON_26
#
#  This program is free software; you can redistribute it and/or modify
#  it under the terms of the GNU General Public License version 2
#  as published by the Free Software Foundation.
#
#  This program is distributed in the hope that it will be useful,
#  but WITHOUT ANY WARRANTY; without even the implied warranty of
#  MERCHANTABILITY or FITNESS FOR A PARTICULAR PURPOSE.  See the
#  GNU General Public License for more details.
#
#  You should have received a copy of the GNU General Public License
#  along with this program; if not, write to the Free Software
#  Foundation, Inc., 675 Mass Ave, Cambridge, MA 02139, USA.
#

#
# Copyright (c) 2008, 2010, Oracle and/or its affiliates. All rights reserved.
# Copyright 2008, 2012 Richard Lowe
# Copyright 2014 Garrett D'Amore <garrett@damore.org>
<<<<<<< HEAD
# Copyright (c) 2013, Joyent Inc. All rights reserved.
=======
# Copyright (c) 2014, Joyent, Inc.
>>>>>>> e5587435
#

import getopt
import os
import re
import subprocess
import sys
import tempfile

from cStringIO import StringIO

#
# Adjust the load path based on our location and the version of python into
# which it is being loaded.  This assumes the normal onbld directory
# structure, where we are in bin/ and the modules are in
# lib/python(version)?/onbld/Scm/.  If that changes so too must this.
#
sys.path.insert(1, os.path.join(os.path.dirname(__file__), "..", "lib",
                                "python%d.%d" % sys.version_info[:2]))

#
# Add the relative path to usr/src/tools to the load path, such that when run
# from the source tree we use the modules also within the source tree.
#
sys.path.insert(2, os.path.join(os.path.dirname(__file__), ".."))

from onbld.Scm import Ignore
from onbld.Checks import Comments, Copyright, CStyle, HdrChk
from onbld.Checks import JStyle, Keywords, ManLint, Mapfile


class GitError(Exception):
    pass

def git(command):
    """Run a command and return a stream containing its stdout (and write its
    stderr to its stdout)"""

    if type(command) != list:
        command = command.split()

    command = ["git"] + command

    try:
        tmpfile = tempfile.TemporaryFile(prefix="git-nits")
    except EnvironmentError, e:
        raise GitError("Could not create temporary file: %s\n" % e)

    try:
        p = subprocess.Popen(command,
                             stdout=tmpfile,
                             stderr=subprocess.STDOUT)
    except OSError, e:
        raise GitError("could not execute %s: %s\n" (command, e))

    err = p.wait()
    if err != 0:
        raise GitError(p.stdout.read())

    tmpfile.seek(0)
    return tmpfile


def git_root():
    """Return the root of the current git workspace"""

    p = git('rev-parse --git-dir')

    if not p:
        sys.stderr.write("Failed finding git workspace\n")
        sys.exit(err)

    return os.path.abspath(os.path.join(p.readlines()[0],
                                        os.path.pardir))


def git_branch():
    """Return the current git branch"""

    p = git('branch')

    if not p:
        sys.stderr.write("Failed finding git branch\n")
        sys.exit(err)

    for elt in p:
        if elt[0] == '*':
            if elt.endswith('(no branch)'):
                return None
            return elt.split()[1]


def git_parent_branch(branch):
    """Return the parent of the current git branch.

    If this branch tracks a remote branch, return the remote branch which is
    tracked.  If not, default to origin/master."""

    if not branch:
        return None

    p = git("for-each-ref --format=%(refname:short) %(upstream:short) " +
            "refs/heads/")

    if not p:
        sys.stderr.write("Failed finding git parent branch\n")
        sys.exit(err)

    for line in p:
        # Git 1.7 will leave a ' ' trailing any non-tracking branch
        if ' ' in line and not line.endswith(' \n'):
            local, remote = line.split()
            if local == branch:
                return remote
    return 'origin/master'


def git_comments(parent):
    """Return a list of any checkin comments on this git branch"""

    p = git('log --pretty=tformat:%%B:SEP: %s..' % parent)

    if not p:
        sys.stderr.write("Failed getting git comments\n")
        sys.exit(err)

    return [x.strip() for x in p.readlines() if x != ':SEP:\n']


def git_file_list(parent, paths=None):
    """Return the set of files which have ever changed on this branch.

    NB: This includes files which no longer exist, or no longer actually
    differ."""

    p = git("log --name-only --pretty=format: %s.. %s" %
             (parent, ' '.join(paths)))

    if not p:
        sys.stderr.write("Failed building file-list from git\n")
        sys.exit(err)

    ret = set()
    for fname in p:
        if fname and not fname.isspace() and fname not in ret:
            ret.add(fname.strip())

    return ret


def not_check(root, cmd):
    """Return a function which returns True if a file given as an argument
    should be excluded from the check named by 'cmd'"""

    ignorefiles = filter(os.path.exists,
                         [os.path.join(root, ".git", "%s.NOT" % cmd),
                          os.path.join(root, "exception_lists", cmd)])
    return Ignore.ignore(root, ignorefiles)


def gen_files(root, parent, paths, exclude):
    """Return a function producing file names, relative to the current
    directory, of any file changed on this branch (limited to 'paths' if
    requested), and excluding files for which exclude returns a true value """

    # Taken entirely from Python 2.6's os.path.relpath which we would use if we
    # could.
    def relpath(path, here):
        c = os.path.abspath(os.path.join(root, path)).split(os.path.sep)
        s = os.path.abspath(here).split(os.path.sep)
        l = len(os.path.commonprefix((s, c)))
        return os.path.join(*[os.path.pardir] * (len(s)-l) + c[l:])

    def ret(select=None):
        if not select:
            select = lambda x: True

        for f in git_file_list(parent, paths):
            f = relpath(f, '.')
            if (os.path.exists(f) and select(f) and not exclude(f)):
                yield f
    return ret


def comchk(root, parent, flist, output):
    output.write("Comments:\n")

    return Comments.comchk(git_comments(parent), check_db=True,
                           output=output)


def mapfilechk(root, parent, flist, output):
    ret = 0

    # We are interested in examining any file that has the following
    # in its final path segment:
    #    - Contains the word 'mapfile'
    #    - Begins with 'map.'
    #    - Ends with '.map'
    # We don't want to match unless these things occur in final path segment
    # because directory names with these strings don't indicate a mapfile.
    # We also ignore files with suffixes that tell us that the files
    # are not mapfiles.
    MapfileRE = re.compile(r'.*((mapfile[^/]*)|(/map\.+[^/]*)|(\.map))$',
        re.IGNORECASE)
    NotMapSuffixRE = re.compile(r'.*\.[ch]$', re.IGNORECASE)

    output.write("Mapfile comments:\n")

    for f in flist(lambda x: MapfileRE.match(x) and not
                   NotMapSuffixRE.match(x)):
        fh = open(f, 'r')
        ret |= Mapfile.mapfilechk(fh, output=output)
        fh.close()
    return ret


def copyright(root, parent, flist, output):
    ret = 0
    output.write("Copyrights:\n")
    for f in flist():
        fh = open(f, 'r')
        ret |= Copyright.copyright(fh, output=output)
        fh.close()
    return ret


def hdrchk(root, parent, flist, output):
    ret = 0
    output.write("Header format:\n")
    for f in flist(lambda x: x.endswith('.h')):
        fh = open(f, 'r')
        ret |= HdrChk.hdrchk(fh, lenient=True, output=output)
        fh.close()
    return ret


def cstyle(root, parent, flist, output):
    ret = 0
    output.write("C style:\n")
    for f in flist(lambda x: x.endswith('.c') or x.endswith('.h')):
        fh = open(f, 'r')
        ret |= CStyle.cstyle(fh, output=output, picky=True,
                             check_posix_types=True,
                             check_continuation=True)
        fh.close()
    return ret


def jstyle(root, parent, flist, output):
    ret = 0
    output.write("Java style:\n")
    for f in flist(lambda x: x.endswith('.java')):
        fh = open(f, 'r')
        ret |= JStyle.jstyle(fh, output=output, picky=True)
        fh.close()
    return ret


def manlint(root, parent, flist, output):
    ret = 0
    output.write("Man page format:\n")
    ManfileRE = re.compile(r'.*\.[0-9][a-z]*$', re.IGNORECASE)
    for f in flist(lambda x: ManfileRE.match(x)):
        fh = open(f, 'r')
        ret |= ManLint.manlint(fh, output=output, picky=True)
	fh.close()
    return ret

def keywords(root, parent, flist, output):
    ret = 0
    output.write("SCCS Keywords:\n")
    for f in flist():
        fh = open(f, 'r')
        ret |= Keywords.keywords(fh, output=output)
        fh.close()
    return ret


def run_checks(root, parent, cmds, paths='', opts={}):
    """Run the checks given in 'cmds', expected to have well-known signatures,
    and report results for any which fail.

    Return failure if any of them did.

    NB: the function name of the commands passed in is used to name the NOT
    file which excepts files from them."""

    ret = 0

    for cmd in cmds:
        s = StringIO()

        exclude = not_check(root, cmd.func_name)
        result = cmd(root, parent, gen_files(root, parent, paths, exclude),
                     output=s)
        ret |= result

        if result != 0:
            print s.getvalue()

    return ret


def nits(root, parent, paths):
    cmds = [copyright,
            cstyle,
            hdrchk,
            jstyle,
            keywords,
	    manlint,
            mapfilechk]
    run_checks(root, parent, cmds, paths)


def pbchk(root, parent, paths):
    cmds = [comchk,
            copyright,
            cstyle,
            hdrchk,
            jstyle,
            keywords,
	    manlint,
            mapfilechk]
    run_checks(root, parent, cmds)


def main(cmd, args):
    parent_branch = None

    try:
        opts, args = getopt.getopt(args, 'b:')
    except getopt.GetoptError, e:
        sys.stderr.write(str(e) + '\n')
        sys.stderr.write("Usage: %s [-b branch] [path...]\n" % cmd)
        sys.exit(1)

    for opt, arg in opts:
        if opt == '-b':
            parent_branch = arg

    if not parent_branch:
        parent_branch = git_parent_branch(git_branch())

    func = nits
    if cmd == 'git-pbchk':
        func = pbchk
        if args:
            sys.stderr.write("only complete workspaces may be pbchk'd\n");
            sys.exit(1)

    func(git_root(), parent_branch, args)

if __name__ == '__main__':
    try:
        main(os.path.basename(sys.argv[0]), sys.argv[1:])
    except GitError, e:
        sys.stderr.write("failed to run git:\n %s\n" % str(e))
        sys.exit(1)<|MERGE_RESOLUTION|>--- conflicted
+++ resolved
@@ -18,11 +18,7 @@
 # Copyright (c) 2008, 2010, Oracle and/or its affiliates. All rights reserved.
 # Copyright 2008, 2012 Richard Lowe
 # Copyright 2014 Garrett D'Amore <garrett@damore.org>
-<<<<<<< HEAD
-# Copyright (c) 2013, Joyent Inc. All rights reserved.
-=======
 # Copyright (c) 2014, Joyent, Inc.
->>>>>>> e5587435
 #
 
 import getopt
