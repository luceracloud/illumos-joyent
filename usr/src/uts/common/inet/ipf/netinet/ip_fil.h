/*
 * Copyright (C) 1993-2001, 2003 by Darren Reed.
 *
 * See the IPFILTER.LICENCE file for details on licencing.
 *
 * @(#)ip_fil.h	1.35 6/5/96
 * $Id: ip_fil.h,v 2.170.2.22 2005/07/16 05:55:35 darrenr Exp $
 *
 * Copyright (c) 2003, 2010, Oracle and/or its affiliates. All rights reserved.
 *
<<<<<<< HEAD
 * Copyright (c) 2013, Joyent, Inc.  All rights reserved.
=======
 * Copyright (c) 2014, Joyent, Inc.  All rights reserved.
>>>>>>> b7070b7d
 */

#ifndef	__IP_FIL_H__
#define	__IP_FIL_H__

#include "netinet/ip_compat.h"
#include <sys/zone.h>

#ifndef	SOLARIS
# define SOLARIS (defined(sun) && (defined(__svr4__) || defined(__SVR4)))
#endif

#ifndef	__P
# ifdef	__STDC__
#  define	__P(x)	x
# else
#  define	__P(x)	()
# endif
#endif

#if defined(__STDC__) || defined(__GNUC__) || defined(_AIX51)
# define	SIOCADAFR	_IOW('r', 60, struct ipfobj)
# define	SIOCRMAFR	_IOW('r', 61, struct ipfobj)
# define	SIOCSETFF	_IOW('r', 62, u_int)
# define	SIOCGETFF	_IOR('r', 63, u_int)
# define	SIOCGETFS	_IOWR('r', 64, struct ipfobj)
# define	SIOCIPFFL	_IOWR('r', 65, int)
# define	SIOCIPFFB	_IOR('r', 66, int)
# define	SIOCADIFR	_IOW('r', 67, struct ipfobj)
# define	SIOCRMIFR	_IOW('r', 68, struct ipfobj)
# define	SIOCSWAPA	_IOR('r', 69, u_int)
# define	SIOCINAFR	_IOW('r', 70, struct ipfobj)
# define	SIOCINIFR	_IOW('r', 71, struct ipfobj)
# define	SIOCFRENB	_IOW('r', 72, u_int)
# define	SIOCFRSYN	_IOW('r', 73, u_int)
# define	SIOCFRZST	_IOWR('r', 74, struct ipfobj)
# define	SIOCZRLST	_IOWR('r', 75, struct ipfobj)
# define	SIOCAUTHW	_IOWR('r', 76, struct ipfobj)
# define	SIOCAUTHR	_IOWR('r', 77, struct ipfobj)
# define	SIOCATHST	_IOWR('r', 78, struct ipfobj)
# define	SIOCSTLCK	_IOWR('r', 79, u_int)
# define	SIOCSTPUT	_IOWR('r', 80, struct ipfobj)
# define	SIOCSTGET	_IOWR('r', 81, struct ipfobj)
# define	SIOCSTGSZ	_IOWR('r', 82, struct ipfobj)
# define	SIOCGFRST	_IOWR('r', 83, struct ipfobj)
# define	SIOCSETLG	_IOWR('r', 84, int)
# define	SIOCGETLG	_IOWR('r', 85, int)
# define	SIOCFUNCL	_IOWR('r', 86, struct ipfunc_resolve)
# define	SIOCIPFGETNEXT	_IOWR('r', 87, struct ipfobj)
# define	SIOCIPFGET	_IOWR('r', 88, struct ipfobj)
# define	SIOCIPFSET	_IOWR('r', 89, struct ipfobj)
# define	SIOCIPFL6	_IOWR('r', 90, int)
# define	SIOCIPFLP	_IOWR('r', 91, int)
# define	SIOCIPFITER	_IOWR('r', 92, struct ipfobj)
# define	SIOCGENITER	_IOWR('r', 93, struct ipfobj)
# define	SIOCGTABL	_IOWR('r', 94, struct ipfobj)
# define	SIOCIPFDELTOK	_IOWR('r', 95, int)
# define	SIOCLOOKUPITER	_IOWR('r', 96, struct ipfobj)
#else
# define	SIOCADAFR	_IOW(r, 60, struct ipfobj)
# define	SIOCRMAFR	_IOW(r, 61, struct ipfobj)
# define	SIOCSETFF	_IOW(r, 62, u_int)
# define	SIOCGETFF	_IOR(r, 63, u_int)
# define	SIOCGETFS	_IOWR(r, 64, struct ipfobj)
# define	SIOCIPFFL	_IOWR(r, 65, int)
# define	SIOCIPFFB	_IOR(r, 66, int)
# define	SIOCADIFR	_IOW(r, 67, struct ipfobj)
# define	SIOCRMIFR	_IOW(r, 68, struct ipfobj)
# define	SIOCSWAPA	_IOR(r, 69, u_int)
# define	SIOCINAFR	_IOW(r, 70, struct ipfobj)
# define	SIOCINIFR	_IOW(r, 71, struct ipfobj)
# define	SIOCFRENB	_IOW(r, 72, u_int)
# define	SIOCFRSYN	_IOW(r, 73, u_int)
# define	SIOCFRZST	_IOWR(r, 74, struct ipfobj)
# define	SIOCZRLST	_IOWR(r, 75, struct ipfobj)
# define	SIOCAUTHW	_IOWR(r, 76, struct ipfobj)
# define	SIOCAUTHR	_IOWR(r, 77, struct ipfobj)
# define	SIOCATHST	_IOWR(r, 78, struct ipfobj)
# define	SIOCSTLCK	_IOWR(r, 79, u_int)
# define	SIOCSTPUT	_IOWR(r, 80, struct ipfobj)
# define	SIOCSTGET	_IOWR(r, 81, struct ipfobj)
# define	SIOCSTGSZ	_IOWR(r, 82, struct ipfobj)
# define	SIOCGFRST	_IOWR(r, 83, struct ipfobj)
# define	SIOCSETLG	_IOWR(r, 84, int)
# define	SIOCGETLG	_IOWR(r, 85, int)
# define	SIOCFUNCL	_IOWR(r, 86, struct ipfunc_resolve)
# define	SIOCIPFGETNEXT	_IOWR(r, 87, struct ipfobj)
# define	SIOCIPFGET	_IOWR(r, 88, struct ipfobj)
# define	SIOCIPFSET	_IOWR(r, 89, struct ipfobj)
# define	SIOCIPFL6	_IOWR(r, 90, int)
# define	SIOCIPFLP	_IOWR(r, 91, int)
# define	SIOCIPFITER	_IOWR(r, 92, struct ipfobj)
# define	SIOCGENITER	_IOWR(r, 93, struct ipfobj)
# define	SIOCGTABL	_IOWR(r, 94, struct ipfobj)
# define	SIOCIPFDELTOK	_IOWR(r, 95, int)
# define	SIOCLOOKUPITER	_IOWR(r, 96, struct ipfobj)
#endif
#define	SIOCADDFR	SIOCADAFR
#define	SIOCDELFR	SIOCRMAFR
#define	SIOCINSFR	SIOCINAFR
# define	SIOCIPFZONESET	_IOWR('r', 97, struct ipfzoneobj)

#ifdef SOLARIS
# define	SIOCIPFZONESET	_IOWR('r', 97, struct ipfzoneobj)
#endif

/*
 * What type of table is getting flushed?
 */

#define	NAT_FLUSH	1
#define	STATE_FLUSH	2

/*
 * What table flush options are available?
 */

#define	FLUSH_LIST	0
#define	FLUSH_TABLE_ALL		1	/* Flush entire table */
#define	FLUSH_TABLE_CLOSING	2	/* Flush "closing" entries" */
#define	FLUSH_TABLE_EXTRA	3	/* Targetted flush: almost closed, long idle */

#define	VALID_TABLE_FLUSH_OPT(x)	((x) >= 1 && (x) <= 3)

/*
 * Define the default hi and lo watermarks used when flushing the
 * tables.  The values represent percent full of respective tables.
 */

#define NAT_FLUSH_HI	95
#define NAT_FLUSH_LO	75

#define ST_FLUSH_HI	95
#define ST_FLUSH_LO	75

/*
 * How full are the tables?
 */

#define NAT_TAB_WATER_LEVEL(x)	((x)->ifs_nat_stats.ns_inuse * 100 \
				/ (x)->ifs_ipf_nattable_max)

#define ST_TAB_WATER_LEVEL(x)	((x)->ifs_ips_num * 100 \
				/ (x)->ifs_fr_statemax)

struct ipscan;
struct ifnet;

typedef struct ipf_stack ipf_stack_t;
typedef struct fr_info fr_info_t;

typedef	int	(* lookupfunc_t) __P((void *, int, void *, fr_info_t *, ipf_stack_t *));

/*
 * i6addr is used as a container for both IPv4 and IPv6 addresses, as well
 * as other types of objects, depending on its qualifier.
 */
#ifdef	USE_INET6
typedef	union	i6addr	{
	u_32_t	i6[4];
	struct	in_addr	in4;
	struct	in6_addr in6;
	void	*vptr[2];
	lookupfunc_t	lptr[2];
} i6addr_t;
#define	in6_addr8	in6.s6_addr
#else
typedef	union	i6addr	{
	u_32_t	i6[4];
	struct	in_addr	in4;
	void	*vptr[2];
	lookupfunc_t	lptr[2];
} i6addr_t;
#endif

#define	in4_addr	in4.s_addr
#define	iplookupnum	i6[0]
#define	iplookuptype	i6[1]
/*
 * NOTE: These DO overlap the above on 64bit systems and this IS recognised.
 */
#define	iplookupptr	vptr[0]
#define	iplookupfunc	lptr[1]

#define	I60(x)	(((i6addr_t *)(x))->i6[0])
#define	I61(x)	(((i6addr_t *)(x))->i6[1])
#define	I62(x)	(((i6addr_t *)(x))->i6[2])
#define	I63(x)	(((i6addr_t *)(x))->i6[3])
#define	HI60(x)	ntohl(((i6addr_t *)(x))->i6[0])
#define	HI61(x)	ntohl(((i6addr_t *)(x))->i6[1])
#define	HI62(x)	ntohl(((i6addr_t *)(x))->i6[2])
#define	HI63(x)	ntohl(((i6addr_t *)(x))->i6[3])

#define	IP6_EQ(a,b)	((I63(a) == I63(b)) && (I62(a) == I62(b)) && \
			 (I61(a) == I61(b)) && (I60(a) == I60(b)))
#define	IP6_NEQ(a,b)	((I63(a) != I63(b)) || (I62(a) != I62(b)) || \
			 (I61(a) != I61(b)) || (I60(a) != I60(b)))
#define	IP6_ISZERO(a)   ((I60(a) | I61(a) | I62(a) | I63(a)) == 0)
#define IP6_NOTZERO(a)  ((I60(a) | I61(a) | I62(a) | I63(a)) != 0)
#define	IP6_ISONES(a)	((I63(a) == 0xffffffff) && (I62(a) == 0xffffffff) && \
			 (I61(a) == 0xffffffff) && (I60(a) == 0xffffffff))
#define	IP6_GT(a,b)	(ntohl(HI60(a)) > ntohl(HI60(b)) || \
			 (HI60(a) == HI60(b) && \
			  (ntohl(HI61(a)) > ntohl(HI61(b)) || \
			   (HI61(a) == HI61(b) && \
			    (ntohl(HI62(a)) > ntohl(HI62(b)) || \
			     (HI62(a) == HI62(b) && \
			      ntohl(HI63(a)) > ntohl(HI63(b))))))))
#define	IP6_LT(a,b)	(ntohl(HI60(a)) < ntohl(HI60(b)) || \
			 (HI60(a) == HI60(b) && \
			  (ntohl(HI61(a)) < ntohl(HI61(b)) || \
			   (HI61(a) == HI61(b) && \
			    (ntohl(HI62(a)) < ntohl(HI62(b)) || \
			     (HI62(a) == HI62(b) && \
			      ntohl(HI63(a)) < ntohl(HI63(b))))))))
#define	NLADD(n,x)	htonl(ntohl(n) + (x))
#define	IP6_INC(a)	\
		{ i6addr_t *_i6 = (i6addr_t *)(a); \
		  _i6->i6[3] = NLADD(_i6->i6[3], 1); \
		  if (_i6->i6[3] == 0) { \
			_i6->i6[2] = NLADD(_i6->i6[2], 1); \
			if (_i6->i6[2] == 0) { \
				_i6->i6[1] = NLADD(_i6->i6[1], 1); \
				if (_i6->i6[1] == 0) { \
					_i6->i6[0] = NLADD(_i6->i6[0], 1); \
				} \
			} \
		  } \
		}
#define	IP6_ADD(a,x,d)	\
		{ i6addr_t *_s = (i6addr_t *)(a); \
		  i6addr_t *_d = (i6addr_t *)(d); \
		  _d->i6[3] = NLADD(_s->i6[3], x); \
		  if (ntohl(_d->i6[3]) < ntohl(_s->i6[3])) { \
			_d->i6[2] = NLADD(_d->i6[2], 1); \
			if (ntohl(_d->i6[2]) < ntohl(_s->i6[2])) { \
				_d->i6[1] = NLADD(_d->i6[1], 1); \
				if (ntohl(_d->i6[1]) < ntohl(_s->i6[1])) { \
					_d->i6[0] = NLADD(_d->i6[0], 1); \
				} \
			} \
		  } \
		}
#define	IP6_AND(a,b,d)	{ i6addr_t *_s1 = (i6addr_t *)(a); \
			  i6addr_t *_s2 = (i6addr_t *)(b); \
			  i6addr_t *_d = (i6addr_t *)(d); \
			  _d->i6[0] = _s1->i6[0] & _s2->i6[0]; \
			  _d->i6[1] = _s1->i6[1] & _s2->i6[1]; \
			  _d->i6[2] = _s1->i6[2] & _s2->i6[2]; \
			  _d->i6[3] = _s1->i6[3] & _s2->i6[3]; \
			}
#define	IP6_MASKEQ(a,m,b) \
			(((I60(a) & I60(m)) == I60(b)) && \
			 ((I61(a) & I61(m)) == I61(b)) && \
			 ((I62(a) & I62(m)) == I62(b)) && \
			 ((I63(a) & I63(m)) == I63(b)))
#define	IP6_MASKNEQ(a,m,b) \
			(((I60(a) & I60(m)) != I60(b)) || \
			 ((I61(a) & I61(m)) != I61(b)) || \
			 ((I62(a) & I62(m)) != I62(b)) || \
			 ((I63(a) & I63(m)) != I63(b)))
#define	IP6_MERGE(a,b,c) \
			{ i6addr_t *_d, *_s1, *_s2; \
			  _d = (i6addr_t *)(a); \
			  _s1 = (i6addr_t *)(b); \
			  _s2 = (i6addr_t *)(c); \
			  _d->i6[0] |= _s1->i6[0] & ~_s2->i6[0]; \
			  _d->i6[1] |= _s1->i6[1] & ~_s2->i6[1]; \
			  _d->i6[2] |= _s1->i6[2] & ~_s2->i6[2]; \
			  _d->i6[3] |= _s1->i6[3] & ~_s2->i6[3]; \
			}


typedef	struct	fr_ip	{
	u_32_t	fi_v:4;		/* IP version */
	u_32_t	fi_xx:4;	/* spare */
	u_32_t	fi_tos:8;	/* IP packet TOS */
	u_32_t	fi_ttl:8;	/* IP packet TTL */
	u_32_t	fi_p:8;		/* IP packet protocol */
	u_32_t	fi_optmsk;	/* bitmask composed from IP options */
	i6addr_t fi_src;	/* source address from packet */
	i6addr_t fi_dst;	/* destination address from packet */
	u_short	fi_secmsk;	/* bitmask composed from IP security options */
	u_short	fi_auth;	/* authentication code from IP sec. options */
	u_32_t	fi_flx;		/* packet flags */
	u_32_t	fi_tcpmsk;	/* TCP options set/reset */
	u_32_t	fi_res1;	/* RESERVED */
} fr_ip_t;

/*
 * For use in fi_flx
 */
#define	FI_TCPUDP	0x0001	/* TCP/UCP implied comparison*/
#define	FI_OPTIONS	0x0002
#define	FI_FRAG		0x0004
#define	FI_SHORT	0x0008
#define	FI_NATED	0x0010
#define	FI_MULTICAST	0x0020
#define	FI_BROADCAST	0x0040
#define	FI_MBCAST	0x0080
#define	FI_STATE	0x0100
#define	FI_BADNAT	0x0200
#define	FI_BAD		0x0400
#define	FI_OOW		0x0800	/* Out of state window, else match */
#define	FI_ICMPERR	0x1000
#define	FI_FRAGBODY	0x2000
#define	FI_BADSRC	0x4000
#define	FI_LOWTTL	0x8000
#define	FI_CMP		0xcf03	/* Not FI_FRAG,FI_NATED,FI_FRAGTAIL,broadcast */
#define	FI_ICMPCMP	0x0003	/* Flags we can check for ICMP error packets */
#define	FI_WITH		0xeffe	/* Not FI_TCPUDP */
#define	FI_V6EXTHDR	0x10000
#define	FI_COALESCE	0x20000
#define	FI_ICMPQUERY	0x40000
#define	FI_NEWNAT	0x80000
#define	FI_MOREFRAG	0x100000
#define FI_NEG_OOW	0x10000000	/* packet underflows TCP window */
#define	FI_NOCKSUM	0x20000000	/* don't do a L4 checksum validation */
#define	FI_DONTCACHE	0x40000000	/* don't cache the result */
#define	FI_IGNORE	0x80000000

#define	fi_saddr	fi_src.in4.s_addr
#define	fi_daddr	fi_dst.in4.s_addr
#define	fi_srcnum	fi_src.iplookupnum
#define	fi_dstnum	fi_dst.iplookupnum
#define	fi_srctype	fi_src.iplookuptype
#define	fi_dsttype	fi_dst.iplookuptype
#define	fi_srcptr	fi_src.iplookupptr
#define	fi_dstptr	fi_dst.iplookupptr
#define	fi_srcfunc	fi_src.iplookupfunc
#define	fi_dstfunc	fi_dst.iplookupfunc


/*
 * These are both used by the state and NAT code to indicate that one port or
 * the other should be treated as a wildcard.
 * NOTE: When updating, check bit masks in ip_state.h and update there too.
 */
#define	SI_W_SPORT	0x00000100
#define	SI_W_DPORT	0x00000200
#define	SI_WILDP	(SI_W_SPORT|SI_W_DPORT)
#define	SI_W_SADDR	0x00000400
#define	SI_W_DADDR	0x00000800
#define	SI_WILDA	(SI_W_SADDR|SI_W_DADDR)
#define	SI_NEWFR	0x00001000
#define	SI_CLONE	0x00002000
#define	SI_CLONED	0x00004000




struct	fr_info	{
	void	*fin_ifp;		/* interface packet is `on' */
	fr_ip_t	fin_fi;		/* IP Packet summary */
	union	{
		u_short	fid_16[2];	/* TCP/UDP ports, ICMP code/type */
		u_32_t	fid_32;
	} fin_dat;
	int	fin_out;		/* in or out ? 1 == out, 0 == in */
	int	fin_rev;		/* state only: 1 = reverse */
	u_short	fin_hlen;		/* length of IP header in bytes */
	u_char	fin_tcpf;		/* TCP header flags (SYN, ACK, etc) */
	u_char	fin_icode;		/* ICMP error to return */
	u_32_t	fin_rule;		/* rule # last matched */
	char	fin_group[FR_GROUPLEN];	/* group number, -1 for none */
	struct	frentry *fin_fr;	/* last matching rule */
	void	*fin_dp;		/* start of data past IP header */
	int	fin_dlen;		/* length of data portion of packet */
	int	fin_plen;
	int	fin_ipoff;		/* # bytes from buffer start to hdr */
	u_32_t	fin_id;			/* IP packet id field */
	u_short	fin_off;
	int	fin_depth;		/* Group nesting depth */
	int	fin_error;		/* Error code to return */
	u_int	fin_pktnum;
	void	*fin_nattag;
	union {
		ip_t	*fip_ip;
#ifdef	USE_INET6
		ip6_t	*fip_ip6;
#endif
	} fin_ipu;
	mb_t	**fin_mp;		/* pointer to pointer to mbuf */
	mb_t	*fin_m;			/* pointer to mbuf */
#ifdef	MENTAT
	mb_t	*fin_qfm;		/* pointer to mblk where pkt starts */
	void	*fin_qpi;
	ipf_stack_t *fin_ifs;
#endif
#ifdef	__sgi
	void	*fin_hbuf;
#endif
};

#define	fin_ip		fin_ipu.fip_ip
#define	fin_ip6		fin_ipu.fip_ip6
#define	fin_v		fin_fi.fi_v
#define	fin_p		fin_fi.fi_p
#define	fin_flx		fin_fi.fi_flx
#define	fin_optmsk	fin_fi.fi_optmsk
#define	fin_secmsk	fin_fi.fi_secmsk
#define	fin_auth	fin_fi.fi_auth
#define	fin_src		fin_fi.fi_src.in4
#define	fin_saddr	fin_fi.fi_saddr
#define	fin_dst		fin_fi.fi_dst.in4
#define	fin_daddr	fin_fi.fi_daddr
#define	fin_data	fin_dat.fid_16
#define	fin_sport	fin_dat.fid_16[0]
#define	fin_dport	fin_dat.fid_16[1]
#define	fin_ports	fin_dat.fid_32

#ifdef	USE_INET6
# define	fin_src6	fin_fi.fi_src
# define	fin_dst6	fin_fi.fi_dst
# define	fin_dstip6	fin_fi.fi_dst.in6
# define	fin_srcip6	fin_fi.fi_src.in6
#endif

#define	IPF_IN	0
#define	IPF_OUT	1

typedef	struct frentry	*(*ipfunc_t) __P((fr_info_t *, u_32_t *));
typedef	int		(*ipfuncinit_t) __P((struct frentry *,
					     ipf_stack_t *));

typedef	struct	ipfunc_resolve	{
	char		ipfu_name[32];
	ipfunc_t	ipfu_addr;
	ipfuncinit_t	ipfu_init;
} ipfunc_resolve_t;

/*
 * Size for compares on fr_info structures
 */
#define	FI_CSIZE	offsetof(fr_info_t, fin_icode)
#define	FI_LCSIZE	offsetof(fr_info_t, fin_dp)

/*
 * Size for copying cache fr_info structure
 */
#define	FI_COPYSIZE	offsetof(fr_info_t, fin_dp)

/*
 * Structure for holding IPFilter's tag information
 */
#define	IPFTAG_LEN	16
typedef	struct	{
	union	{
		u_32_t	iptu_num[4];
		char	iptu_tag[IPFTAG_LEN];
	} ipt_un;
	int	ipt_not;
} ipftag_t;

#define	ipt_tag	ipt_un.iptu_tag
#define	ipt_num	ipt_un.iptu_num


/*
 * This structure is used to hold information about the next hop for where
 * to forward a packet.
 */
typedef	struct	frdest	{
	void	*fd_ifp;
	i6addr_t	fd_ip6;
	char	fd_ifname[LIFNAMSIZ];
} frdest_t;

#define	fd_ip	fd_ip6.in4


/*
 * This structure holds information about a port comparison.
 */
typedef	struct	frpcmp	{
	int	frp_cmp;	/* data for port comparisons */
	u_short	frp_port;	/* top port for <> and >< */
	u_short	frp_top;	/* top port for <> and >< */
} frpcmp_t;

#define FR_NONE 0
#define FR_EQUAL 1
#define FR_NEQUAL 2
#define FR_LESST 3
#define FR_GREATERT 4
#define FR_LESSTE 5
#define FR_GREATERTE 6
#define FR_OUTRANGE 7
#define FR_INRANGE 8
#define FR_INCRANGE 9

/*
 * Structure containing all the relevant TCP things that can be checked in
 * a filter rule.
 */
typedef	struct	frtuc	{
	u_char		ftu_tcpfm;	/* tcp flags mask */
	u_char		ftu_tcpf;	/* tcp flags */
	frpcmp_t	ftu_src;
	frpcmp_t	ftu_dst;
} frtuc_t;

#define	ftu_scmp	ftu_src.frp_cmp
#define	ftu_dcmp	ftu_dst.frp_cmp
#define	ftu_sport	ftu_src.frp_port
#define	ftu_dport	ftu_dst.frp_port
#define	ftu_stop	ftu_src.frp_top
#define	ftu_dtop	ftu_dst.frp_top

#define	FR_TCPFMAX	0x3f

/*
 * This structure makes up what is considered to be the IPFilter specific
 * matching components of a filter rule, as opposed to the data structures
 * used to define the result which are in frentry_t and not here.
 */
typedef	struct	fripf	{
	fr_ip_t	fri_ip;
	fr_ip_t	fri_mip;	/* mask structure */

	u_short	fri_icmpm;		/* data for ICMP packets (mask) */
	u_short	fri_icmp;

	frtuc_t	fri_tuc;
	int	fri_satype;		/* addres type */
	int	fri_datype;		/* addres type */
	int	fri_sifpidx;		/* doing dynamic addressing */
	int	fri_difpidx;		/* index into fr_ifps[] to use when */
} fripf_t;

#define	fri_dstnum	fri_ip.fi_dstnum
#define	fri_srcnum	fri_mip.fi_srcnum
#define	fri_dstptr	fri_ip.fi_dstptr
#define	fri_srcptr	fri_mip.fi_srcptr

#define	FRI_NORMAL	0	/* Normal address */
#define	FRI_DYNAMIC	1	/* dynamic address */
#define	FRI_LOOKUP	2	/* address is a pool # */
#define	FRI_RANGE	3	/* address/mask is a range */
#define	FRI_NETWORK	4	/* network address from if */
#define	FRI_BROADCAST	5	/* broadcast address from if */
#define	FRI_PEERADDR	6	/* Peer address for P-to-P */
#define	FRI_NETMASKED	7	/* network address with netmask from if */


typedef	struct	frentry	* (* frentfunc_t) __P((fr_info_t *));

typedef	struct	frentry {
	ipfmutex_t	fr_lock;
	struct	frentry	*fr_next;
	struct	frentry	**fr_grp;
	struct	ipscan	*fr_isc;
	void	*fr_ifas[4];
	void	*fr_ptr;	/* for use with fr_arg */
	char	*fr_comment;	/* text comment for rule */
	int	fr_ref;		/* reference count - for grouping */
	int	fr_statecnt;	/* state count - for limit rules */
	/*
	 * These are only incremented when a packet  matches this rule and
	 * it is the last match
	 */
	U_QUAD_T	fr_hits;
	U_QUAD_T	fr_bytes;

	/*
	 * For PPS rate limiting
	 */
	struct timeval	fr_lastpkt;
	int		fr_curpps;

	union	{
		void		*fru_data;
		caddr_t		fru_caddr;
		fripf_t		*fru_ipf;
		frentfunc_t	fru_func;
	} fr_dun;

	/*
	 * Fields after this may not change whilst in the kernel.
	 */
	ipfunc_t fr_func; 	/* call this function */
	int	fr_dsize;
	int	fr_pps;
	int	fr_statemax;	/* max reference count */
	int	fr_flineno;	/* line number from conf file */
	u_32_t	fr_type;
	u_32_t	fr_flags;	/* per-rule flags && options (see below) */
	u_32_t	fr_logtag;	/* user defined log tag # */
	u_32_t	fr_collect;	/* collection number */
	u_int	fr_arg;		/* misc. numeric arg for rule */ 
	u_int	fr_loglevel;	/* syslog log facility + priority */
	u_int	fr_age[2];	/* non-TCP timeouts */
	u_char	fr_v;
	u_char	fr_icode;	/* return ICMP code */
	char	fr_group[FR_GROUPLEN];	/* group to which this rule belongs */
	char	fr_grhead[FR_GROUPLEN];	/* group # which this rule starts */
	ipftag_t fr_nattag;
	char	fr_ifnames[4][LIFNAMSIZ];
	char	fr_isctag[16];
	frdest_t fr_tifs[2];	/* "to"/"reply-to" interface */
	frdest_t fr_dif;	/* duplicate packet interface */
	/*
	 * This must be last and will change after loaded into the kernel.
	 */
	u_int	fr_cksum;	/* checksum on filter rules for performance */
} frentry_t;

#define	fr_caddr	fr_dun.fru_caddr
#define	fr_data		fr_dun.fru_data
#define	fr_dfunc	fr_dun.fru_func
#define	fr_ipf		fr_dun.fru_ipf
#define	fr_ip		fr_ipf->fri_ip
#define	fr_mip		fr_ipf->fri_mip
#define	fr_icmpm	fr_ipf->fri_icmpm
#define	fr_icmp		fr_ipf->fri_icmp
#define	fr_tuc		fr_ipf->fri_tuc
#define	fr_satype	fr_ipf->fri_satype
#define	fr_datype	fr_ipf->fri_datype
#define	fr_sifpidx	fr_ipf->fri_sifpidx
#define	fr_difpidx	fr_ipf->fri_difpidx
#define	fr_proto	fr_ip.fi_p
#define	fr_mproto	fr_mip.fi_p
#define	fr_ttl		fr_ip.fi_ttl
#define	fr_mttl		fr_mip.fi_ttl
#define	fr_tos		fr_ip.fi_tos
#define	fr_mtos		fr_mip.fi_tos
#define	fr_tcpfm	fr_tuc.ftu_tcpfm
#define	fr_tcpf		fr_tuc.ftu_tcpf
#define	fr_scmp		fr_tuc.ftu_scmp
#define	fr_dcmp		fr_tuc.ftu_dcmp
#define	fr_dport	fr_tuc.ftu_dport
#define	fr_sport	fr_tuc.ftu_sport
#define	fr_stop		fr_tuc.ftu_stop
#define	fr_dtop		fr_tuc.ftu_dtop
#define	fr_dst		fr_ip.fi_dst.in4
#define	fr_daddr	fr_ip.fi_dst.in4.s_addr
#define	fr_src		fr_ip.fi_src.in4
#define	fr_saddr	fr_ip.fi_src.in4.s_addr
#define	fr_dmsk		fr_mip.fi_dst.in4
#define	fr_dmask	fr_mip.fi_dst.in4.s_addr
#define	fr_smsk		fr_mip.fi_src.in4
#define	fr_smask	fr_mip.fi_src.in4.s_addr
#define	fr_dstnum	fr_ip.fi_dstnum
#define	fr_srcnum	fr_ip.fi_srcnum
#define	fr_dsttype	fr_ip.fi_dsttype
#define	fr_srctype	fr_ip.fi_srctype
#define	fr_dstptr	fr_mip.fi_dstptr
#define	fr_srcptr	fr_mip.fi_srcptr
#define	fr_dstfunc	fr_mip.fi_dstfunc
#define	fr_srcfunc	fr_mip.fi_srcfunc
#define	fr_optbits	fr_ip.fi_optmsk
#define	fr_optmask	fr_mip.fi_optmsk
#define	fr_secbits	fr_ip.fi_secmsk
#define	fr_secmask	fr_mip.fi_secmsk
#define	fr_authbits	fr_ip.fi_auth
#define	fr_authmask	fr_mip.fi_auth
#define	fr_flx		fr_ip.fi_flx
#define	fr_mflx		fr_mip.fi_flx
#define	fr_ifname	fr_ifnames[0]
#define	fr_oifname	fr_ifnames[2]
#define	fr_ifa		fr_ifas[0]
#define	fr_oifa		fr_ifas[2]
#define	fr_tif		fr_tifs[0]
#define	fr_rif		fr_tifs[1]

#define	FR_NOLOGTAG	0

#ifndef	offsetof
#define	offsetof(t,m)	(size_t)((&((t *)0)->m))
#endif
#define	FR_CMPSIZ	(sizeof(struct frentry) - \
			 offsetof(struct frentry, fr_func))

/*
 * fr_type
 */
#define	FR_T_NONE	0
#define	FR_T_IPF	1	/* IPF structures */
#define	FR_T_BPFOPC	2	/* BPF opcode */
#define	FR_T_CALLFUNC	3	/* callout to function in fr_func only */
#define	FR_T_COMPIPF	4	/* compiled C code */
#define	FR_T_BUILTIN	0x80000000	/* rule is in kernel space */

/*
 * fr_flags
 */
#define	FR_CALL		0x00000	/* call rule */
#define	FR_BLOCK	0x00001	/* do not allow packet to pass */
#define	FR_PASS		0x00002	/* allow packet to pass */
#define	FR_AUTH		0x00003	/* use authentication */
#define	FR_PREAUTH	0x00004	/* require preauthentication */
#define	FR_ACCOUNT	0x00005	/* Accounting rule */
#define	FR_SKIP		0x00006	/* skip rule */
#define	FR_DIVERT	0x00007	/* divert rule */
#define	FR_CMDMASK	0x0000f
#define	FR_LOG		0x00010	/* Log */
#define	FR_LOGB		0x00011	/* Log-fail */
#define	FR_LOGP		0x00012	/* Log-pass */
#define	FR_LOGMASK	(FR_LOG|FR_CMDMASK)
#define	FR_CALLNOW	0x00020	/* call another function (fr_func) if matches */
#define	FR_NOTSRCIP	0x00040
#define	FR_NOTDSTIP	0x00080
#define	FR_QUICK	0x00100	/* match & stop processing list */
#define	FR_KEEPFRAG	0x00200	/* keep fragment information */
#define	FR_KEEPSTATE	0x00400	/* keep `connection' state information */
#define	FR_FASTROUTE	0x00800	/* bypass normal routing */
#define	FR_RETRST	0x01000	/* Return TCP RST packet - reset connection */
#define	FR_RETICMP	0x02000	/* Return ICMP unreachable packet */
#define	FR_FAKEICMP	0x03000	/* Return ICMP unreachable with fake source */
#define	FR_OUTQUE	0x04000	/* outgoing packets */
#define	FR_INQUE	0x08000	/* ingoing packets */
#define	FR_LOGBODY	0x10000	/* Log the body */
#define	FR_LOGFIRST	0x20000	/* Log the first byte if state held */
#define	FR_LOGORBLOCK	0x40000	/* block the packet if it can't be logged */
#define	FR_DUP		0x80000	/* duplicate packet */
#define	FR_FRSTRICT	0x100000	/* strict frag. cache */
#define	FR_STSTRICT	0x200000	/* strict keep state */
#define	FR_NEWISN	0x400000	/* new ISN for outgoing TCP */
#define	FR_NOICMPERR	0x800000	/* do not match ICMP errors in state */
#define	FR_STATESYNC	0x1000000	/* synchronize state to slave */
#define	FR_NOMATCH	0x8000000	/* no match occured */
		/*	0x10000000 	FF_LOGPASS */
		/*	0x20000000 	FF_LOGBLOCK */
		/*	0x40000000 	FF_LOGNOMATCH */
		/*	0x80000000 	FF_BLOCKNONIP */
#define	FR_COPIED	0x40000000	/* copied from user space */
#define	FR_INACTIVE	0x80000000	/* only used when flush'ing rules */

#define	FR_RETMASK	(FR_RETICMP|FR_RETRST|FR_FAKEICMP)
#define	FR_ISBLOCK(x)	(((x) & FR_CMDMASK) == FR_BLOCK)
#define	FR_ISPASS(x)	(((x) & FR_CMDMASK) == FR_PASS)
#define	FR_ISAUTH(x)	(((x) & FR_CMDMASK) == FR_AUTH)
#define	FR_ISPREAUTH(x)	(((x) & FR_CMDMASK) == FR_PREAUTH)
#define	FR_ISACCOUNT(x)	(((x) & FR_CMDMASK) == FR_ACCOUNT)
#define	FR_ISSKIP(x)	(((x) & FR_CMDMASK) == FR_SKIP)
#define	FR_ISNOMATCH(x)	((x) & FR_NOMATCH)
#define	FR_INOUT	(FR_INQUE|FR_OUTQUE)

/*
 * recognized flags for SIOCGETFF and SIOCSETFF, and get put in fr_flags
 */
#define	FF_LOGPASS	0x10000000
#define	FF_LOGBLOCK	0x20000000
#define	FF_LOGNOMATCH	0x40000000
#define	FF_LOGGING	(FF_LOGPASS|FF_LOGBLOCK|FF_LOGNOMATCH)
#define	FF_BLOCKNONIP	0x80000000	/* Solaris2 Only */


/*
 * Structure that passes information on what/how to flush to the kernel.
 */
typedef	struct	ipfflush	{
	int	ipflu_how;
	int	ipflu_arg;
} ipfflush_t;


/*
 *
 */
typedef	struct	ipfgetctl	{
	u_int	ipfg_min;	/* min value */
	u_int	ipfg_current;	/* current value */
	u_int	ipfg_max;	/* max value */
	u_int	ipfg_default;	/* default value */
	u_int	ipfg_steps;	/* value increments */
	char	ipfg_name[40];	/* tag name for this control */
} ipfgetctl_t;

typedef	struct	ipfsetctl	{
	int	ipfs_which;	/* 0 = min 1 = current 2 = max 3 = default */
	u_int	ipfs_value;	/* min value */
	char	ipfs_name[40];	/* tag name for this control */
} ipfsetctl_t;


/*
 * Some of the statistics below are in their own counters, but most are kept
 * in this single structure so that they can all easily be collected and
 * copied back as required.
 *
 * NOTE: when changing, keep in sync with kstats (below).
 */
typedef	struct	filterstats {
	u_long	fr_pass;	/* packets allowed */
	u_long	fr_block;	/* packets denied */
	u_long	fr_nom;		/* packets which don't match any rule */
	u_long	fr_short;	/* packets which are short */
	u_long	fr_ppkl;	/* packets allowed and logged */
	u_long	fr_bpkl;	/* packets denied and logged */
	u_long	fr_npkl;	/* packets unmatched and logged */
	u_long	fr_pkl;		/* packets logged */
	u_long	fr_skip;	/* packets to be logged but buffer full */
	u_long	fr_ret;		/* packets for which a return is sent */
	u_long	fr_acct;	/* packets for which counting was performed */
	u_long	fr_bnfr;	/* bad attempts to allocate fragment state */
	u_long	fr_nfr;		/* new fragment state kept */
	u_long	fr_cfr;		/* add new fragment state but complete pkt */
	u_long	fr_bads;	/* bad attempts to allocate packet state */
	u_long	fr_ads;		/* new packet state kept */
	u_long	fr_chit;	/* cached hit */
	u_long	fr_tcpbad;	/* TCP checksum check failures */
	u_long	fr_pull[2];	/* good and bad pullup attempts */
	u_long	fr_badsrc;	/* source received doesn't match route */
	u_long	fr_badttl;	/* TTL in packet doesn't reach minimum */
	u_long	fr_bad;		/* bad IP packets to the filter */
	u_long	fr_ipv6;	/* IPv6 packets in/out */
	u_long	fr_ppshit;	/* dropped because of pps ceiling */
	u_long	fr_ipud;	/* IP id update failures */
} filterstats_t;

/*
 * kstat "copy" of the above - keep in sync!
 * also keep in sync with initialisation code in solaris.c, ipf_kstat_init().
 */
typedef struct  filter_kstats {
	kstat_named_t   fks_pass;	/* see above for comments */
	kstat_named_t   fks_block;
	kstat_named_t   fks_nom;
	kstat_named_t   fks_short;
	kstat_named_t   fks_ppkl;
	kstat_named_t   fks_bpkl;
	kstat_named_t   fks_npkl;
	kstat_named_t   fks_pkl;
	kstat_named_t   fks_skip;
	kstat_named_t   fks_ret;
	kstat_named_t   fks_acct;
	kstat_named_t   fks_bnfr;
	kstat_named_t   fks_nfr;
	kstat_named_t   fks_cfr;
	kstat_named_t   fks_bads;
	kstat_named_t   fks_ads;
	kstat_named_t   fks_chit;
	kstat_named_t   fks_tcpbad;
	kstat_named_t   fks_pull[2];
	kstat_named_t   fks_badsrc;
	kstat_named_t   fks_badttl;
	kstat_named_t   fks_bad;
	kstat_named_t   fks_ipv6;
	kstat_named_t   fks_ppshit;
	kstat_named_t   fks_ipud;
} filter_kstats_t;

/*
 * Log structure.  Each packet header logged is prepended by one of these.
 * Following this in the log records read from the device will be an ipflog
 * structure which is then followed by any packet data.
 */
typedef	struct	iplog	{
	u_32_t		ipl_magic;
	u_int		ipl_count;
	struct	timeval	ipl_time;
	size_t		ipl_dsize;
	struct	iplog	*ipl_next;
} iplog_t;

#define	ipl_sec		ipl_time.tv_sec
#define	ipl_usec	ipl_time.tv_usec

#define IPL_MAGIC	0x49504c4d	/* 'IPLM' */
#define IPL_MAGIC_NAT	0x49504c4e	/* 'IPLN' */
#define IPL_MAGIC_STATE	0x49504c53	/* 'IPLS' */
#define	IPLOG_SIZE	sizeof(iplog_t)

typedef	struct	ipflog	{
#if (defined(NetBSD) && (NetBSD <= 1991011) && (NetBSD >= 199603)) || \
        (defined(OpenBSD) && (OpenBSD >= 199603))
#else
	u_int	fl_unit;
#endif
	u_32_t	fl_rule;
	u_32_t	fl_flags;
	u_32_t	fl_lflags;
	u_32_t	fl_logtag;
	ipftag_t	fl_nattag;
	u_short	fl_plen;	/* extra data after hlen */
	u_short	fl_loglevel;	/* syslog log level */
	char	fl_group[FR_GROUPLEN];
	u_char	fl_hlen;	/* length of IP headers saved */
	u_char	fl_dir;
	u_char	fl_xxx[2];	/* pad */
	char	fl_ifname[LIFNAMSIZ];
} ipflog_t;

#ifndef	IPF_LOGGING
# define	IPF_LOGGING	0
#endif
#ifndef	IPF_DEFAULT_PASS
# define	IPF_DEFAULT_PASS	FR_PASS
#endif

#define	DEFAULT_IPFLOGSIZE	8192
#ifndef	IPFILTER_LOGSIZE
# define	IPFILTER_LOGSIZE	DEFAULT_IPFLOGSIZE
#else
# if IPFILTER_LOGSIZE < DEFAULT_IPFLOGSIZE
#  error IPFILTER_LOGSIZE too small.  Must be >= DEFAULT_IPFLOGSIZE
# endif
#endif

#define	IPF_OPTCOPY	0x07ff00	/* bit mask of copied options */

/*
 * Device filenames for reading log information.  Use ipf on Solaris2 because
 * ipl is already a name used by something else.
 */
#ifndef	IPL_NAME
# if	SOLARIS
#  define	IPL_NAME	"/dev/ipf"
# else
#  define	IPL_NAME	"/dev/ipl"
# endif
#endif
/*
 * Pathnames for various IP Filter control devices.  Used by LKM
 * and userland, so defined here.
 */
#define	IPNAT_NAME	"/dev/ipnat"
#define	IPSTATE_NAME	"/dev/ipstate"
#define	IPAUTH_NAME	"/dev/ipauth"
#define	IPSYNC_NAME	"/dev/ipsync"
#define	IPSCAN_NAME	"/dev/ipscan"
#define	IPLOOKUP_NAME	"/dev/iplookup"

#define	IPL_LOGIPF	0	/* Minor device #'s for accessing logs */
#define	IPL_LOGNAT	1
#define	IPL_LOGSTATE	2
#define	IPL_LOGAUTH	3
#define	IPL_LOGSYNC	4
#define	IPL_LOGSCAN	5
#define	IPL_LOGLOOKUP	6
#define	IPL_LOGCOUNT	7
#define	IPL_LOGMAX	7
#define	IPL_LOGSIZE	(IPL_LOGMAX + 1)
#define	IPL_LOGALL	-1
#define	IPL_LOGNONE	-2

/*
 * For SIOCGETFS
 */
typedef	struct	friostat	{
	struct	filterstats	f_st[2];
	struct	frentry		*f_ipf[2][2];
	struct	frentry		*f_acct[2][2];
	struct	frentry		*f_ipf6[2][2];
	struct	frentry		*f_acct6[2][2];
	struct	frentry		*f_auth;
	struct	frgroup		*f_groups[IPL_LOGSIZE][2];
	u_long	f_froute[2];
	u_long	f_ticks;
	int	f_locks[IPL_LOGMAX];
	size_t	f_kmutex_sz;
	size_t	f_krwlock_sz;
	int	f_defpass;	/* default pass - from fr_pass */
	int	f_active;	/* 1 or 0 - active rule set */
	int	f_running;	/* 1 if running, else 0 */
	int	f_logging;	/* 1 if enabled, else 0 */
	int	f_features;
	char	f_version[32];	/* version string */
} friostat_t;

#define	f_fin		f_ipf[0]
#define	f_fin6		f_ipf6[0]
#define	f_fout		f_ipf[1]
#define	f_fout6		f_ipf6[1]
#define	f_acctin	f_acct[0]
#define	f_acctin6	f_acct6[0]
#define	f_acctout	f_acct[1]
#define	f_acctout6	f_acct6[1]

#define	IPF_FEAT_LKM		0x001
#define	IPF_FEAT_LOG		0x002
#define	IPF_FEAT_LOOKUP		0x004
#define	IPF_FEAT_BPF		0x008
#define	IPF_FEAT_COMPILED	0x010
#define	IPF_FEAT_CKSUM		0x020
#define	IPF_FEAT_SYNC		0x040
#define	IPF_FEAT_SCAN		0x080
#define	IPF_FEAT_IPV6		0x100

typedef struct	optlist {
	u_short ol_val;
	int	ol_bit;
} optlist_t;


/*
 * Group list structure.
 */
typedef	struct frgroup {
	struct	frgroup	*fg_next;
	struct	frentry	*fg_head;
	struct	frentry	*fg_start;
	u_32_t	fg_flags;
	int	fg_ref;
	char	fg_name[FR_GROUPLEN];
} frgroup_t;

#define	FG_NAME(g)	(*(g)->fg_name == '\0' ? "" : (g)->fg_name)


/*
 * Used by state and NAT tables
 */
typedef struct icmpinfo {
	u_short	ici_id;
	u_short	ici_seq;
	u_char	ici_type;
} icmpinfo_t;

typedef struct udpinfo {
	u_short	us_sport;
	u_short	us_dport;
} udpinfo_t;


typedef	struct	tcpdata	{
	u_32_t	td_end;
	u_32_t	td_maxend;
	u_32_t	td_maxwin;
	u_32_t	td_winscale;
	u_32_t	td_maxseg;
	int	td_winflags;
} tcpdata_t;

#define	TCP_WSCALE_MAX		14

#define	TCP_WSCALE_SEEN		0x00000001
#define	TCP_WSCALE_FIRST	0x00000002
#define TCP_SACK_PERMIT		0x00000004


typedef	struct tcpinfo {
	u_short	ts_sport;
	u_short	ts_dport;
	tcpdata_t ts_data[2];
} tcpinfo_t;


/*
 * Structures to define a GRE header as seen in a packet.
 */
struct	grebits	{
	u_32_t	grb_C:1;
	u_32_t	grb_R:1;
	u_32_t	grb_K:1;
	u_32_t	grb_S:1;
	u_32_t	grb_s:1;
	u_32_t	grb_recur:1;
	u_32_t	grb_A:1;
	u_32_t	grb_flags:3;
	u_32_t	grb_ver:3;
	u_short	grb_ptype;
};

typedef	struct	grehdr	{
	union	{
		struct	grebits	gru_bits;
		u_short	gru_flags;
	} gr_un;
	u_short	gr_len;
	u_short	gr_call;
} grehdr_t;

#define	gr_flags	gr_un.gru_flags
#define	gr_bits		gr_un.gru_bits
#define	gr_ptype	gr_bits.grb_ptype
#define	gr_C		gr_bits.grb_C
#define	gr_R		gr_bits.grb_R
#define	gr_K		gr_bits.grb_K
#define	gr_S		gr_bits.grb_S
#define	gr_s		gr_bits.grb_s
#define	gr_recur	gr_bits.grb_recur
#define	gr_A		gr_bits.grb_A
#define	gr_ver		gr_bits.grb_ver

/*
 * GRE information tracked by "keep state"
 */
typedef	struct	greinfo	{
	u_short	gs_call[2];
	u_short	gs_flags;
	u_short	gs_ptype;
} greinfo_t;

#define	GRE_REV(x)	((ntohs(x) >> 13) & 7)


/*
 * Format of an Authentication header
 */
typedef	struct	authhdr	{
	u_char	ah_next;
	u_char	ah_plen;
	u_short	ah_reserved;
	u_32_t	ah_spi;
	u_32_t	ah_seq;
	/* Following the sequence number field is 0 or more bytes of */
	/* authentication data, as specified by ah_plen - RFC 2402.  */
} authhdr_t;


/*
 * Timeout tail queue list member
 */
typedef	struct	ipftqent	{
	struct ipftqent **tqe_pnext;
	struct ipftqent *tqe_next;
	struct	ipftq	*tqe_ifq;
	void	*tqe_parent;		/* pointer back to NAT/state struct */
	u_long	tqe_die;		/* when this entriy is to die */
	u_long	tqe_touched;
	int	tqe_flags;
	int	tqe_state[2];		/* current state of this entry */
} ipftqent_t;

#define	TQE_RULEBASED	0x00000001


/*
 * Timeout tail queue head for IPFilter
 */
typedef struct  ipftq   {
	ipfmutex_t	ifq_lock;
	u_int	ifq_ttl;
	ipftqent_t	*ifq_head;
	ipftqent_t	**ifq_tail;
	struct	ipftq	*ifq_next;
	struct	ipftq	**ifq_pnext;
	int	ifq_ref;
	u_int	ifq_flags;
} ipftq_t;

#define	IFQF_USER	0x01		/* User defined aging */
#define	IFQF_DELETE	0x02		/* Marked for deletion */
#define	IFQF_PROXY	0x04		/* Timeout queue in use by a proxy */

#define	IPF_HZ_MULT	1
#define	IPF_HZ_DIVIDE	2		/* How many times a second ipfilter */
					/* checks its timeout queues.       */
#define	IPF_TTLVAL(x)	(((x) / IPF_HZ_MULT) * IPF_HZ_DIVIDE)

/*
 * Structure to define address for pool lookups.
 */
typedef	struct	{
	u_char		adf_len;
	sa_family_t	adf_family;
	i6addr_t	adf_addr;
} addrfamily_t;


/*
 * Object structure description.  For passing through in ioctls.
 */
typedef	struct	ipfobj	{
	u_32_t	ipfo_rev;		/* IPFilter version number */
	u_32_t	ipfo_size;		/* size of object at ipfo_ptr */
	void	*ipfo_ptr;		/* pointer to object */
	int	ipfo_type;		/* type of object being pointed to */
	int	ipfo_offset;		/* bytes from ipfo_ptr where to start */
	u_char	ipfo_xxxpad[32];	/* reserved for future use */
} ipfobj_t;

<<<<<<< HEAD
#if defined(SOLARIS)

#include <sys/zone.h>

typedef	struct	ipfzoneobj	{
	u_32_t		ipfz_gz;			/* GZ stack */
=======
/*
 * ioctl struct for setting what zone further ioctls will act on. ipfz_gz is a
 * boolean: set it to 1 to operate on the GZ-controlled stack.
 */
typedef	struct	ipfzoneobj	{
	u_32_t		ipfz_gz;			/* GZ stack boolean */
>>>>>>> b7070b7d
	char		ipfz_zonename[ZONENAME_MAX];	/* zone to act on */
} ipfzoneobj_t;

#if defined(_KERNEL)
<<<<<<< HEAD
=======
/* Set ipfs_zoneid to this if no zone has been set: */
#define IPFS_ZONE_UNSET	-2

>>>>>>> b7070b7d
typedef	struct	ipf_devstate	{
	zoneid_t	ipfs_zoneid;
	minor_t		ipfs_minor;
	boolean_t	ipfs_gz;
} ipf_devstate_t;
#endif

<<<<<<< HEAD
#endif

=======
>>>>>>> b7070b7d
#define	IPFOBJ_FRENTRY		0	/* struct frentry */
#define	IPFOBJ_IPFSTAT		1	/* struct friostat */
#define	IPFOBJ_IPFINFO		2	/* struct fr_info */
#define	IPFOBJ_AUTHSTAT		3	/* struct fr_authstat */
#define	IPFOBJ_FRAGSTAT		4	/* struct ipfrstat */
#define	IPFOBJ_IPNAT		5	/* struct ipnat */
#define	IPFOBJ_NATSTAT		6	/* struct natstat */
#define	IPFOBJ_STATESAVE	7	/* struct ipstate_save */
#define	IPFOBJ_NATSAVE		8	/* struct nat_save */
#define	IPFOBJ_NATLOOKUP	9	/* struct natlookup */
#define	IPFOBJ_IPSTATE		10	/* struct ipstate */
#define	IPFOBJ_STATESTAT	11	/* struct ips_stat */
#define	IPFOBJ_FRAUTH		12	/* struct frauth */
#define	IPFOBJ_TUNEABLE		13	/* struct ipftune */
#define	IPFOBJ_NAT		14	/* struct nat */
#define	IPFOBJ_IPFITER		15	/* struct ipfruleiter */
#define	IPFOBJ_GENITER		16	/* struct ipfgeniter */
#define	IPFOBJ_GTABLE		17	/* struct ipftable */
#define	IPFOBJ_LOOKUPITER	18	/* struct ipflookupiter */
#define	IPFOBJ_COUNT		19	/* How many #defines are above this? */


typedef	union	ipftunevalptr	{
	void	*ipftp_void;
	u_long	*ipftp_long;
	u_int	*ipftp_int;
	u_short	*ipftp_short;
	u_char	*ipftp_char;
} ipftunevalptr_t;

typedef	struct	ipftuneable	{
	ipftunevalptr_t	ipft_una;
	char		*ipft_name;
	u_long		ipft_min;
	u_long		ipft_max;
	int		ipft_sz;
	int		ipft_flags;
	struct ipftuneable *ipft_next;
} ipftuneable_t;

#define	ipft_addr	ipft_una.ipftp_void
#define	ipft_plong	ipft_una.ipftp_long
#define	ipft_pint	ipft_una.ipftp_int
#define	ipft_pshort	ipft_una.ipftp_short
#define	ipft_pchar	ipft_una.ipftp_char

#define	IPFT_RDONLY	1	/* read-only */
#define	IPFT_WRDISABLED	2	/* write when disabled only */

typedef	union	ipftuneval	{
	u_long	ipftu_long;
	u_int	ipftu_int;
	u_short	ipftu_short;
	u_char	ipftu_char;
} ipftuneval_t;

typedef	struct	ipftune	{
	void    	*ipft_cookie;
	ipftuneval_t	ipft_un;
	u_long  	ipft_min;
	u_long  	ipft_max;
	int		ipft_sz;
	int		ipft_flags;
	char		ipft_name[80];
} ipftune_t;

#define	ipft_vlong	ipft_un.ipftu_long
#define	ipft_vint	ipft_un.ipftu_int
#define	ipft_vshort	ipft_un.ipftu_short
#define	ipft_vchar	ipft_un.ipftu_char

/*
 * ipfruleiter is iterator structure used for filter rules.
 */
typedef	struct	ipfruleiter {
	int		iri_ver;
	int		iri_inout;
	char		iri_group[FR_GROUPLEN];
	int		iri_active;
	int		iri_nrules;
	frentry_t	*iri_rule;
} ipfruleiter_t;

/* Values for iri_inout  */
#define	F_IN	0
#define	F_OUT	1
#define	F_ACIN	2
#define	F_ACOUT	3

/*
 * ipfgeniter is generic iterator structure used for nat rules,
 * hostmap entries and nat table entries.
 */
typedef	struct	ipfgeniter {
	int	igi_type;	/* type of data we're looking at */
	int	igi_nitems;
	void	*igi_data;
} ipfgeniter_t;

#define	IPFGENITER_IPF		0
#define	IPFGENITER_NAT		1
#define	IPFGENITER_IPNAT	2
#define	IPFGENITER_FRAG		3
#define	IPFGENITER_AUTH		4
#define	IPFGENITER_STATE	5
#define	IPFGENITER_NATFRAG	6
#define	IPFGENITER_HOSTMAP	7
#define	IPFGENITER_LOOKUP	8

typedef struct  ipftable {
        int     ita_type;
        void    *ita_table;
} ipftable_t;

typedef struct ipftoken {
        struct ipftoken *ipt_next;
        struct ipftoken **ipt_pnext;
        void            *ipt_ctx;
        void            *ipt_data;
        u_long          ipt_die;
        int             ipt_type;
        int             ipt_uid;
        int             ipt_subtype;
        int             ipt_alive;
} ipftoken_t;


/*
 * sync commands
 */
#define	IPFSYNC_RESYNC	0
#define	IPFSYNC_NEWIFP	1
#define	IPFSYNC_OLDIFP	2


/*
** HPUX Port
*/
#ifdef __hpux
/* HP-UX locking sequence deadlock detection module lock MAJOR ID */
# define	IPF_SMAJ	0	/* temp assignment XXX, not critical */
#endif

#if !defined(CDEV_MAJOR) && defined (__FreeBSD_version) && \
    (__FreeBSD_version >= 220000)
# define	CDEV_MAJOR	79
#endif

/*
 * Post NetBSD 1.2 has the PFIL interface for packet filters.  This turns
 * on those hooks.  We don't need any special mods in non-IP Filter code
 * with this!
 */
#if (defined(NetBSD) && (NetBSD > 199609) && (NetBSD <= 1991011)) || \
    (defined(NetBSD1_2) && NetBSD1_2 > 1) || \
    (defined(__FreeBSD__) && (__FreeBSD_version >= 500043))
# if (NetBSD >= 199905)
#  define PFIL_HOOKS
# endif
# ifdef PFIL_HOOKS
#  define NETBSD_PF
# endif
#endif

#ifndef	_KERNEL
extern	int	fr_check __P((struct ip *, int, void *, int, mb_t **, ipf_stack_t *));
extern	int	(*fr_checkp) __P((ip_t *, int, void *, int, mb_t **, ipf_stack_t *));
extern	int	ipf_log __P((void));
extern	struct	ifnet *get_unit __P((char *, int, ipf_stack_t *));
extern	char	*get_ifname __P((struct ifnet *));
# if defined(__NetBSD__) || defined(__OpenBSD__) || \
	  (_BSDI_VERSION >= 199701) || (__FreeBSD_version >= 300000)
extern	int	frrequest __P((int, u_long, caddr_t, int, int, ipf_stack_t *));
# else
extern	int	iplioctl __P((int, ioctlcmd_t, caddr_t, int));
# endif
extern	int	iplopen __P((dev_t, int));
extern	int	iplclose __P((dev_t, int));
extern	void	m_freem __P((mb_t *));
#else /* #ifndef _KERNEL */
extern	phy_if_t	get_unit __P((char *, int, ipf_stack_t *));
# if defined(__NetBSD__) && defined(PFIL_HOOKS)
extern	void	ipfilterattach __P((int));
# endif
extern	int	ipl_enable __P((void));
extern	int	ipl_disable __P((void));
# ifdef MENTAT
<<<<<<< HEAD
extern	ipf_stack_t *ipf_find_stack(const zoneid_t zone, boolean_t gz);
=======
>>>>>>> b7070b7d
extern	int	fr_check __P((struct ip *, int, void *, int, void *,
			      mblk_t **, ipf_stack_t *));
#  if SOLARIS
#   if SOLARIS2 >= 7
extern	int	iplioctl __P((dev_t, int, intptr_t, int, cred_t *, int *));
#   else
extern	int	iplioctl __P((dev_t, int, int *, int, cred_t *, int *));
#   endif
#   if SOLARIS2 >= 10 && defined(_KERNEL)
extern	int	fr_make_rst __P((fr_info_t *));
extern	int	fr_make_icmp __P((fr_info_t *));
extern	void	fr_calc_chksum __P((fr_info_t *, mb_t *));
extern	ipf_stack_t *ipf_find_stack(const zoneid_t, ipf_devstate_t *);
#   endif
extern	int	iplopen __P((dev_t *, int, int, cred_t *));
extern	int	iplclose __P((dev_t, int, int, cred_t *));
extern	int	iplread __P((dev_t, uio_t *, cred_t *));
extern	int	iplwrite __P((dev_t, uio_t *, cred_t *));
#  endif
#  ifdef __hpux
extern	int	iplopen __P((dev_t, int, intptr_t, int));
extern	int	iplclose __P((dev_t, int, int));
extern	int	iplioctl __P((dev_t, int, caddr_t, int));
extern	int	iplread __P((dev_t, uio_t *));
extern	int	iplwrite __P((dev_t, uio_t *));
extern	int	iplselect __P((dev_t, int));
#  endif
extern	int	ipfsync __P((ipf_stack_t *));
extern	int	fr_qout __P((queue_t *, mblk_t *));
# else /* MENTAT */
extern	int	fr_check __P((struct ip *, int, void *, int, mb_t **, ipf_stack_t *));
extern	int	(*fr_checkp) __P((ip_t *, int, void *, int, mb_t **, ipf_stack_t *));
extern	size_t	mbufchainlen __P((mb_t *));
#  ifdef	__sgi
#   include <sys/cred.h>
extern	int	iplioctl __P((dev_t, int, caddr_t, int, cred_t *, int *));
extern	int	iplopen __P((dev_t *, int, int, cred_t *));
extern	int	iplclose __P((dev_t, int, int, cred_t *));
extern	int	iplread __P((dev_t, uio_t *, cred_t *));
extern	int	iplwrite __P((dev_t, uio_t *, cred_t *));
extern	int	ipfsync __P((ipf_stack_t *));
extern	int	ipfilter_sgi_attach __P((void));
extern	void	ipfilter_sgi_detach __P((void));
extern	void	ipfilter_sgi_intfsync __P((void));
#  else
#   ifdef	IPFILTER_LKM
extern	int	iplidentify __P((char *));
#   endif
#   if (_BSDI_VERSION >= 199510) || (__FreeBSD_version >= 220000) || \
      (NetBSD >= 199511) || defined(__OpenBSD__)
#    if defined(__NetBSD__) || (_BSDI_VERSION >= 199701) || \
       defined(__OpenBSD__) || (__FreeBSD_version >= 300000)
#     if (__FreeBSD_version >= 500024)
#      if (__FreeBSD_version >= 502116)
extern	int	iplioctl __P((struct cdev*, u_long, caddr_t, int, struct thread *));
#      else
extern	int	iplioctl __P((dev_t, u_long, caddr_t, int, struct thread *));
#      endif /* __FreeBSD_version >= 502116 */
#     else
extern	int	iplioctl __P((dev_t, u_long, caddr_t, int, struct proc *));
#     endif /* __FreeBSD_version >= 500024 */
#    else
extern	int	iplioctl __P((dev_t, int, caddr_t, int, struct proc *));
#    endif
#    if (__FreeBSD_version >= 500024)
#      if (__FreeBSD_version >= 502116)
extern	int	iplopen __P((struct cdev*, int, int, struct thread *));
extern	int	iplclose __P((struct cdev*, int, int, struct thread *));
#      else
extern	int	iplopen __P((dev_t, int, int, struct thread *));
extern	int	iplclose __P((dev_t, int, int, struct thread *));
#      endif /* __FreeBSD_version >= 502116 */
#    else
extern	int	iplopen __P((dev_t, int, int, struct proc *));
extern	int	iplclose __P((dev_t, int, int, struct proc *));
#    endif /* __FreeBSD_version >= 500024 */
#   else
#    ifdef linux
extern	int	iplioctl __P((struct inode *, struct file *, u_int, u_long));
#    else
extern	int	iplopen __P((dev_t, int));
extern	int	iplclose __P((dev_t, int));
extern	int	iplioctl __P((dev_t, int, caddr_t, int));
#    endif
#   endif /* (_BSDI_VERSION >= 199510) */
#   if	BSD >= 199306
#      if (__FreeBSD_version >= 502116)
extern	int	iplread __P((struct cdev*, struct uio *, int));
extern	int	iplwrite __P((struct cdev*, struct uio *, int));
#      else
extern	int	iplread __P((dev_t, struct uio *, int));
extern	int	iplwrite __P((dev_t, struct uio *, int));
#      endif /* __FreeBSD_version >= 502116 */
#   else
#    ifndef linux
extern	int	iplread __P((dev_t, struct uio *));
extern	int	iplwrite __P((dev_t, struct uio *));
#    endif
#   endif /* BSD >= 199306 */
#  endif /* __ sgi */
# endif /* MENTAT */

#endif /* #ifndef _KERNEL */

extern	char	*memstr __P((char *, char *, int, int));
extern	int	count4bits __P((u_32_t));
extern	int	count6bits __P((u_32_t *));
extern	int	frrequest __P((int, ioctlcmd_t, caddr_t, int, int, ipf_stack_t *));
extern	char	*getifname __P((struct ifnet *));
extern	int	iplattach __P((ipf_stack_t *));
extern	int	ipldetach __P((ipf_stack_t *));
extern	u_short	ipf_cksum __P((u_short *, int));
extern	int	copyinptr __P((void *, void *, size_t));
extern	int	copyoutptr __P((void *, void *, size_t));
extern	int	fr_fastroute __P((mb_t *, mb_t **, fr_info_t *, frdest_t *));
extern	int	fr_inobj __P((void *, void *, int));
extern	int	fr_inobjsz __P((void *, void *, int, int));
extern	int	fr_ioctlswitch __P((int, void *, ioctlcmd_t, int, int, void *,
				    ipf_stack_t *));
extern	int	fr_ipftune __P((ioctlcmd_t, void *, ipf_stack_t *));
extern	int	fr_outobj __P((void *, void *, int));
extern	int	fr_outobjsz __P((void *, void *, int, int));
extern	void	*fr_pullup __P((mb_t *, fr_info_t *, int));
extern	void	fr_resolvedest __P((struct frdest *, int, ipf_stack_t *));
extern	int	fr_resolvefunc __P((void *));
extern	void	*fr_resolvenic __P((char *, int, ipf_stack_t *));
extern	int	fr_send_icmp_err __P((int, fr_info_t *, int));
extern	int	fr_send_reset __P((fr_info_t *));
#if  (__FreeBSD_version < 490000) || !defined(_KERNEL)
extern	int	ppsratecheck __P((struct timeval *, int *, int));
#endif
extern	ipftq_t	*fr_addtimeoutqueue __P((ipftq_t **, u_int, ipf_stack_t *));
extern	void	fr_deletequeueentry __P((ipftqent_t *));
extern	int	fr_deletetimeoutqueue __P((ipftq_t *));
extern	void	fr_freetimeoutqueue __P((ipftq_t *, ipf_stack_t *));
extern	void	fr_movequeue __P((ipftqent_t *, ipftq_t *, ipftq_t *,
				  ipf_stack_t *));
extern	void	fr_queueappend __P((ipftqent_t *, ipftq_t *, void *,
				    ipf_stack_t *));
extern	void	fr_queueback __P((ipftqent_t *, ipf_stack_t *));
extern	void	fr_queuefront __P((ipftqent_t *));
extern	void	fr_checkv4sum __P((fr_info_t *));
extern	int	fr_checkl4sum __P((fr_info_t *));
extern	int	fr_ifpfillv4addr __P((int, struct sockaddr_in *,
				      struct sockaddr_in *, struct in_addr *,
				      struct in_addr *));
extern	int	fr_coalesce __P((fr_info_t *));
#ifdef	USE_INET6
extern	void	fr_checkv6sum __P((fr_info_t *));
extern	int	fr_ifpfillv6addr __P((int, struct sockaddr_in6 *,
				      struct sockaddr_in6 *, struct in_addr *,
				      struct in_addr *));
#endif

#define	IPFILTER_COMPAT
extern	int	fr_incomptrans __P((ipfobj_t *, void *));
extern	int	fr_outcomptrans __P((ipfobj_t *, void *));

extern	int		fr_addipftune __P((ipftuneable_t *, ipf_stack_t *));
extern	int		fr_delipftune __P((ipftuneable_t *, ipf_stack_t *));

extern	int	frflush __P((minor_t, int, int, ipf_stack_t *));
extern	void	frsync __P((int, int, void *, char *, ipf_stack_t *));
#if SOLARIS2 >= 10
extern	void	fr_ifindexsync __P((void *, void *, ipf_stack_t *));
#endif
extern	frgroup_t *fr_addgroup __P((char *, void *, u_32_t, minor_t, int,
				    ipf_stack_t *));
extern	int	fr_derefrule __P((frentry_t **, ipf_stack_t *));
extern	void	fr_delgroup __P((char *, minor_t, int, ipf_stack_t *));
extern	frgroup_t *fr_findgroup __P((char *, minor_t, int, frgroup_t ***,
				     ipf_stack_t *));

extern	int	fr_loginit __P((ipf_stack_t *));
extern	int	ipflog_clear __P((minor_t, ipf_stack_t *));
extern	int	ipflog_read __P((minor_t, struct uio *, ipf_stack_t *));
extern	int	ipflog __P((fr_info_t *, u_int));
extern	int	ipllog __P((int, fr_info_t *, void **, size_t *, int *, int,
			    ipf_stack_t *));
extern	void	fr_logunload __P((ipf_stack_t *));

extern	frentry_t	*fr_acctpkt __P((fr_info_t *, u_32_t *));
extern	int		fr_copytolog __P((int, char *, int));
extern	u_short		fr_cksum __P((mb_t *, ip_t *, int, void *));
extern	void		fr_deinitialise __P((ipf_stack_t *));
extern	frentry_t 	*fr_dolog __P((fr_info_t *, u_32_t *));
extern	frentry_t 	*fr_dstgrpmap __P((fr_info_t *, u_32_t *));
extern	void		fr_fixskip __P((frentry_t **, frentry_t *, int));
extern	void		fr_forgetifp __P((void *, ipf_stack_t *));
extern	frentry_t 	*fr_getrulen __P((int, char *, u_32_t, 
					  ipf_stack_t *));
extern	void		fr_getstat __P((struct friostat *, ipf_stack_t *));
extern	int		fr_ifpaddr __P((int, int, void *,
					struct in_addr *, struct in_addr *,
					ipf_stack_t *));
extern	int		fr_initialise __P((ipf_stack_t *));
extern	int		fr_lock __P((caddr_t, int *));
extern	int		fr_makefrip __P((int, ip_t *, fr_info_t *));
extern	int		fr_matchtag __P((ipftag_t *, ipftag_t *));
extern	int		fr_matchicmpqueryreply __P((int, icmpinfo_t *,
						    struct icmp *, int));
extern	u_32_t		fr_newisn __P((fr_info_t *));
extern	u_short		fr_nextipid __P((fr_info_t *));
extern	int		fr_rulen __P((int, frentry_t *, ipf_stack_t *));
extern	int		fr_scanlist __P((fr_info_t *, u_32_t));
extern	frentry_t 	*fr_srcgrpmap __P((fr_info_t *, u_32_t *));
extern	int		fr_tcpudpchk __P((fr_info_t *, frtuc_t *));
extern	int		fr_verifysrc __P((fr_info_t *fin));
extern	int		fr_zerostats __P((char *, ipf_stack_t *));
extern	ipftoken_t	*ipf_findtoken __P((int, int, void *, ipf_stack_t *));
extern	int		ipf_getnextrule __P((ipftoken_t *, void *,
					     ipf_stack_t *));
extern  void            ipf_expiretokens __P((ipf_stack_t *));
extern  void            ipf_freetoken __P((ipftoken_t *, ipf_stack_t *));
extern  int             ipf_deltoken __P((int, int, void *, ipf_stack_t *));
extern  int             ipf_genericiter __P((void *, int, void *, ipf_stack_t *));
extern	int		ipf_extraflush __P((int, ipftq_t *, ipftq_t *, ipf_stack_t *));
extern	int		ipf_flushclosing __P((int, int, ipftq_t *, ipftq_t *, ipf_stack_t *));
extern	int		ipf_earlydrop __P((int, ipftq_t *, int, ipf_stack_t *));

#ifndef	ipf_random
extern	u_32_t		ipf_random __P((void));
#endif

<<<<<<< HEAD
#if defined(SOLARIS) && defined(_KERNEL)
=======
#if defined(_KERNEL)
>>>>>>> b7070b7d
extern	int	fr_setzoneid __P((ipf_devstate_t *, void *));
#endif

extern	char	ipfilter_version[];
#ifdef	USE_INET6
extern	int	icmptoicmp6types[ICMP_MAXTYPE+1];
extern	int	icmptoicmp6unreach[ICMP_MAX_UNREACH];
extern	int	icmpreplytype6[ICMP6_MAXTYPE + 1];
#endif
extern	int	icmpreplytype4[ICMP_MAXTYPE + 1];
extern	frentry_t *ipfrule_match __P((fr_info_t *));

extern void	ipftuneable_alloc(ipf_stack_t *);
extern void	ipftuneable_free(ipf_stack_t *);

#endif	/* __IP_FIL_H__ */<|MERGE_RESOLUTION|>--- conflicted
+++ resolved
@@ -8,11 +8,7 @@
  *
  * Copyright (c) 2003, 2010, Oracle and/or its affiliates. All rights reserved.
  *
-<<<<<<< HEAD
- * Copyright (c) 2013, Joyent, Inc.  All rights reserved.
-=======
  * Copyright (c) 2014, Joyent, Inc.  All rights reserved.
->>>>>>> b7070b7d
  */
 
 #ifndef	__IP_FIL_H__
@@ -114,10 +110,6 @@
 #define	SIOCDELFR	SIOCRMAFR
 #define	SIOCINSFR	SIOCINAFR
 # define	SIOCIPFZONESET	_IOWR('r', 97, struct ipfzoneobj)
-
-#ifdef SOLARIS
-# define	SIOCIPFZONESET	_IOWR('r', 97, struct ipfzoneobj)
-#endif
 
 /*
  * What type of table is getting flushed?
@@ -1177,31 +1169,19 @@
 	u_char	ipfo_xxxpad[32];	/* reserved for future use */
 } ipfobj_t;
 
-<<<<<<< HEAD
-#if defined(SOLARIS)
-
-#include <sys/zone.h>
-
-typedef	struct	ipfzoneobj	{
-	u_32_t		ipfz_gz;			/* GZ stack */
-=======
 /*
  * ioctl struct for setting what zone further ioctls will act on. ipfz_gz is a
  * boolean: set it to 1 to operate on the GZ-controlled stack.
  */
 typedef	struct	ipfzoneobj	{
 	u_32_t		ipfz_gz;			/* GZ stack boolean */
->>>>>>> b7070b7d
 	char		ipfz_zonename[ZONENAME_MAX];	/* zone to act on */
 } ipfzoneobj_t;
 
 #if defined(_KERNEL)
-<<<<<<< HEAD
-=======
 /* Set ipfs_zoneid to this if no zone has been set: */
 #define IPFS_ZONE_UNSET	-2
 
->>>>>>> b7070b7d
 typedef	struct	ipf_devstate	{
 	zoneid_t	ipfs_zoneid;
 	minor_t		ipfs_minor;
@@ -1209,11 +1189,6 @@
 } ipf_devstate_t;
 #endif
 
-<<<<<<< HEAD
-#endif
-
-=======
->>>>>>> b7070b7d
 #define	IPFOBJ_FRENTRY		0	/* struct frentry */
 #define	IPFOBJ_IPFSTAT		1	/* struct friostat */
 #define	IPFOBJ_IPFINFO		2	/* struct fr_info */
@@ -1401,10 +1376,6 @@
 extern	int	ipl_enable __P((void));
 extern	int	ipl_disable __P((void));
 # ifdef MENTAT
-<<<<<<< HEAD
-extern	ipf_stack_t *ipf_find_stack(const zoneid_t zone, boolean_t gz);
-=======
->>>>>>> b7070b7d
 extern	int	fr_check __P((struct ip *, int, void *, int, void *,
 			      mblk_t **, ipf_stack_t *));
 #  if SOLARIS
@@ -1629,11 +1600,7 @@
 extern	u_32_t		ipf_random __P((void));
 #endif
 
-<<<<<<< HEAD
-#if defined(SOLARIS) && defined(_KERNEL)
-=======
 #if defined(_KERNEL)
->>>>>>> b7070b7d
 extern	int	fr_setzoneid __P((ipf_devstate_t *, void *));
 #endif
 
