--- conflicted
+++ resolved
@@ -1777,11 +1777,7 @@
 # define	IP_HL(x)	(x)->ip_hl
 #endif
 #ifndef	IP_HL_A
-<<<<<<< HEAD
-# define	IP_HL_A(x,y)	(x)->ip_hl = (y & 0xf)
-=======
 # define	IP_HL_A(x,y)	(x)->ip_hl = ((y) & 0xf)
->>>>>>> 7008f154
 #endif
 #ifndef	TCP_X2
 # define	TCP_X2(x)	(x)->th_x2
