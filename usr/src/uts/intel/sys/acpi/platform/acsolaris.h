/*
 * CDDL HEADER START
 *
 * The contents of this file are subject to the terms of the
 * Common Development and Distribution License (the "License").
 * You may not use this file except in compliance with the License.
 *
 * You can obtain a copy of the license at usr/src/OPENSOLARIS.LICENSE
 * or http://www.opensolaris.org/os/licensing.
 * See the License for the specific language governing permissions
 * and limitations under the License.
 *
 * When distributing Covered Code, include this CDDL HEADER in each
 * file and include the License file at usr/src/OPENSOLARIS.LICENSE.
 * If applicable, add the following below this CDDL HEADER, with the
 * fields enclosed by brackets "[]" replaced with your own identifying
 * information: Portions Copyright [yyyy] [name of copyright owner]
 *
 * CDDL HEADER END
 */
/*
 * Copyright 2011 Nexenta Systems, Inc.  All rights reserved.
 * Copyright 2009 Sun Microsystems, Inc.  All rights reserved.
 * Use is subject to license terms.
 */

#ifndef _ACSOLARIS_H_
#define	_ACSOLARIS_H_

#ifdef __cplusplus
extern "C" {
#endif

#include <sys/types.h>
#include <sys/sunddi.h>
#include <sys/varargs.h>
#include <sys/cpu.h>
#include <sys/thread.h>

<<<<<<< HEAD
=======
/* Function name used for debug output. */
#define	ACPI_GET_FUNCTION_NAME	__func__

>>>>>>> 3abb112f
uint32_t __acpi_acquire_global_lock(void *);
uint32_t __acpi_release_global_lock(void *);
void	 __acpi_wbinvd(void);

#ifdef	_ILP32
#define	ACPI_MACHINE_WIDTH	32
#elif	defined(_LP64)
#define	ACPI_MACHINE_WIDTH	64
#endif

#define	COMPILER_DEPENDENT_INT64	int64_t
#define	COMPILER_DEPENDENT_UINT64	uint64_t

#define	ACPI_CAST_PTHREAD_T(pthread)	((ACPI_THREAD_ID) (pthread))

#define	ACPI_PRINTF_LIKE_FUNC
#define	ACPI_UNUSED_VAR
#define	ACPI_USE_NATIVE_DIVIDE
#define	ACPI_FLUSH_CPU_CACHE()	(__acpi_wbinvd())

#define	ACPI_DISASSEMBLER
#define	ACPI_PACKED_POINTERS_NOT_SUPPORTED

/*
 * Calling conventions:
 *
 * ACPI_SYSTEM_XFACE        - Interfaces to host OS (handlers, threads)
 * ACPI_EXTERNAL_XFACE      - External ACPI interfaces
 * ACPI_INTERNAL_XFACE      - Internal ACPI interfaces
 * ACPI_INTERNAL_VAR_XFACE  - Internal variable-parameter list interfaces
 */
#define	ACPI_SYSTEM_XFACE
#define	ACPI_EXTERNAL_XFACE
#define	ACPI_INTERNAL_XFACE
#define	ACPI_INTERNAL_VAR_XFACE

#define	ACPI_ASM_MACROS
#define	BREAKPOINT3
#define	ACPI_DISABLE_IRQS()	cli()
#define	ACPI_ENABLE_IRQS()	sti()
#define	ACPI_ACQUIRE_GLOBAL_LOCK(Facs, Acq)	\
	((Acq) = __acpi_acquire_global_lock(Facs))

#define	ACPI_RELEASE_GLOBAL_LOCK(Facs, Acq)	\
	((Acq) = __acpi_release_global_lock(Facs))

#ifdef __cplusplus
}
#endif

#endif /* _ACSOLARIS_H_ */<|MERGE_RESOLUTION|>--- conflicted
+++ resolved
@@ -37,12 +37,9 @@
 #include <sys/cpu.h>
 #include <sys/thread.h>
 
-<<<<<<< HEAD
-=======
 /* Function name used for debug output. */
 #define	ACPI_GET_FUNCTION_NAME	__func__
 
->>>>>>> 3abb112f
 uint32_t __acpi_acquire_global_lock(void *);
 uint32_t __acpi_release_global_lock(void *);
 void	 __acpi_wbinvd(void);
