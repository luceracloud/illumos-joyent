--- conflicted
+++ resolved
@@ -6,11 +6,7 @@
  * Copyright 2008 Sun Microsystems, Inc.  All rights reserved.
  * Use is subject to license terms.
  *
-<<<<<<< HEAD
- * Copyright (c) 2013, Joyent, Inc.  All rights reserved.
-=======
  * Copyright (c) 2014, Joyent, Inc.  All rights reserved.
->>>>>>> b7070b7d
  */
 
 #ifdef	__FreeBSD__
@@ -28,10 +24,6 @@
 #include "netinet/ipl.h"
 #include "ipfzone.h"
 
-#ifdef SOLARIS
-#include "ipfzone.h"
-#endif
-
 #if !defined(lint)
 static const char sccsid[] = "@(#)ipf.c	1.23 6/5/96 (C) 1993-2000 Darren Reed";
 static const char rcsid[] = "@(#)$Id: ipf.c,v 1.35.2.3 2004/12/15 18:27:17 darrenr Exp $";
@@ -75,16 +67,7 @@
 {
 	fprintf(stderr, "usage: ipf [-6AdDEGInoPrRsvVyzZ] %s %s %s",
 		"[-l block|pass|nomatch|state|nat]", "[-cc] [-F i|o|a|s|S|u]",
-<<<<<<< HEAD
-		"[-f filename] [-T <tuneopts>]");
-#if SOLARIS
-	fprintf(stderr, " [zonename]\n");
-#else
-	fprintf(stderr, "\n");
-#endif
-=======
 		"[-f filename] [-T <tuneopts>] [zonename]\n");
->>>>>>> b7070b7d
 	exit(1);
 }
 
@@ -99,15 +82,6 @@
 	if (argc < 2)
 		usage();
 
-<<<<<<< HEAD
-#if SOLARIS
-	/*
-	 * We need to set the zone name before calling the functions
-	 * in the switch statement below
-	 */
-	getzonearg(argc, argv, optstr);
-#endif
-=======
 	/*
 	 * We need to set the zone name before calling the functions
 	 * in the switch statement below. Note that ipf.c differs from the other
@@ -116,7 +90,6 @@
 	 * already has a -z option, so the last argument is used instead.
 	 */
 	getzonearg(argc, argv, optstr);
->>>>>>> b7070b7d
 
 	while ((c = getopt(argc, argv, optstr)) != -1) {
 		switch (c)
@@ -231,19 +204,10 @@
 			if ((fd = open(ipfdev, O_RDONLY)) == -1)
 				perror("open device");
 
-<<<<<<< HEAD
-#if SOLARIS
-	if (setzone(fd) != 0) {
-		close(fd);
-		return -1;
-	}
-#endif
-=======
 	if (setzone(fd) != 0) {
 		close(fd);
 		return -2;
 	}
->>>>>>> b7070b7d
 
 	return fd;
 }
@@ -365,18 +329,10 @@
 		if (opts & OPT_VERBOSE)
 			printf("set state log flag\n");
 		xfd = open(IPSTATE_NAME, O_RDWR);
-<<<<<<< HEAD
-#if SOLARIS
-=======
->>>>>>> b7070b7d
 		if (xfd >= 0 && setzone(xfd) != 0) {
 			close(xfd);
 			xfd = -1;
 		}
-<<<<<<< HEAD
-#endif
-=======
->>>>>>> b7070b7d
 
 		if (xfd >= 0) {
 			logopt = 0;
@@ -395,18 +351,10 @@
 		if (opts & OPT_VERBOSE)
 			printf("set nat log flag\n");
 		xfd = open(IPNAT_NAME, O_RDWR);
-<<<<<<< HEAD
-#if SOLARIS
-=======
->>>>>>> b7070b7d
 		if (xfd >= 0 && setzone(xfd) != 0) {
 			close(xfd);
 			xfd = -1;
 		}
-<<<<<<< HEAD
-#endif
-=======
->>>>>>> b7070b7d
 
 		if (xfd >= 0) {
 			logopt = 0;
@@ -600,19 +548,10 @@
 		return 1;
 	}
 
-<<<<<<< HEAD
-#if SOLARIS
-=======
->>>>>>> b7070b7d
 	if (setzone(vfd) != 0) {
 		close(vfd);
 		return 1;
 	}
-<<<<<<< HEAD
-#endif
-
-=======
->>>>>>> b7070b7d
 
 	if (ioctl(vfd, SIOCGETFS, &ipfo)) {
 		perror("ioctl(SIOCGETFS)");
