--- conflicted
+++ resolved
@@ -8,11 +8,7 @@
  * Copyright 2006 Sun Microsystems, Inc.  All rights reserved.
  * Use is subject to license terms.
  *
-<<<<<<< HEAD
- * Copyright (c) 2012, Joyent, Inc.  All rights reserved.
-=======
  * Copyright (c) 2014, Joyent, Inc.  All rights reserved.
->>>>>>> b7070b7d
  */
 
 #include <fcntl.h>
@@ -21,10 +17,6 @@
 #include "netinet/ip_lookup.h"
 #include "netinet/ip_htable.h"
 #include "ipfzone.h"
-
-#if SOLARIS
-#include "ipfzone.h"
-#endif
 
 static int hashfd = -1;
 
@@ -43,18 +35,10 @@
 		hashfd = open(IPLOOKUP_NAME, O_RDWR);
 	if ((hashfd == -1) && ((opts & OPT_DONOTHING) == 0))
 		return -1;
-<<<<<<< HEAD
-#if SOLARIS
-=======
->>>>>>> b7070b7d
 	if (setzone(hashfd) != 0) {
 		close(hashfd);
 		return -1;
 	}
-<<<<<<< HEAD
-#endif
-=======
->>>>>>> b7070b7d
 
 	op.iplo_type = IPLT_HASH;
 	op.iplo_unit = unit;
