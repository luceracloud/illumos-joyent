--- conflicted
+++ resolved
@@ -14,13 +14,9 @@
 
 include $(SRC)/lib/Makefile.lib
 
-<<<<<<< HEAD
-PERL_VERSION = 5.12
-=======
 # PERL_VERSION used to be set here,
 # but as it is also needed in usr/src/pkg/Makefile, 
 # the definition was moved to usr/src/Makefile.master
->>>>>>> 33392354
 
 PERL_ARCH = i86pc-solaris-64int
 $(SPARC_BLD)PERL_ARCH = sun4-solaris-64int
