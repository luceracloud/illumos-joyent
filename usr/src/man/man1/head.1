--- conflicted
+++ resolved
@@ -151,11 +151,7 @@
 \fB\FB-q\fR\fR
 .ad
 .RS 13n
-<<<<<<< HEAD
-\fBhead\fR will not print a header inbetween each specified file.
-=======
 \fBhead\fR will not print a header in between each specified file.
->>>>>>> b1fa6326
 .RE
 
 .sp
@@ -164,11 +160,7 @@
 \fB\FB-v\fR\fR
 .ad
 .RS 13n
-<<<<<<< HEAD
-\fBhead\fR will always print a header inbetween each specified file.
-=======
 \fBhead\fR will always print a header in between each specified file.
->>>>>>> b1fa6326
 .RE
 
 .sp
