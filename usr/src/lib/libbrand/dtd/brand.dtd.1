<?xml version='1.0' encoding='UTF-8' ?>

<!--
 CDDL HEADER START

 The contents of this file are subject to the terms of the
 Common Development and Distribution License (the "License").
 You may not use this file except in compliance with the License.

 You can obtain a copy of the license at usr/src/OPENSOLARIS.LICENSE
 or http://www.opensolaris.org/os/licensing.
 See the License for the specific language governing permissions
 and limitations under the License.

 When distributing Covered Code, include this CDDL HEADER in each
 file and include the License file at usr/src/OPENSOLARIS.LICENSE.
 If applicable, add the following below this CDDL HEADER, with the
 fields enclosed by brackets "[]" replaced with your own identifying
 information: Portions Copyright [yyyy] [name of copyright owner]

 CDDL HEADER END

 Copyright (c) 2006, 2010, Oracle and/or its affiliates. All rights reserved.
 Copyright (c) 2011, Joyent, Inc. All rights reserved.

 DO NOT EDIT THIS FILE.

 Copyright 2014 Nexenta Systems, Inc. All rights reserved.
-->

<!--
  verify_cfg

    Identifies the program to be invoked by zonecfg to verify that the
    zone's configuration is legal, and that all the configured devices,
    attributes, etc. are legal for this brand.

    The program is called with a single argument: the path to a file
    containing a temporary config.xml file the zone.  It should return 0
    on success and non-0 on failure.  Any detailed error messages should be
    displayed to stderr.

    It has no attributes.

-->
<!ELEMENT verify_cfg	(#PCDATA) >
<!ATTLIST verify_cfg>
<!--
  verify_adm

    Identifies the program invoked by zoneadm to perform brand-specific
    checks as to the viability of a zone on this specific machine.

    The following replacements are performed:

      %z	Name of zone
      %R	Zonepath of zone
      Additional arguments, if any, are appended.

    The program should return 0 on success and non-0 on failure.  Any
    detailed error messages should be displayed to stderr.

    It has no attributes.

-->
<!ELEMENT verify_adm	(#PCDATA) >
<!ATTLIST verify_adm>

<!--
  install

    Identifies the program to invoke when installing a zone.  The following
    replacements are performed:

      %z	Name of zone
      %R	Zonepath of zone
      Additional arguments, if any, are appended.

    It has no attributes.
-->
<!ELEMENT install	(#PCDATA) >
<!ATTLIST install>

<!--
  installopts

    Identifies the command-line options supported by the brand's
    installation program, allowing zoneadm to parse the install line
    properly.

    It has no attributes.
-->
<!ELEMENT installopts	(#PCDATA) >
<!ATTLIST installopts>

<!--
  boot

    This is a program which gets run by zoneadmd when a zone is booted.
    The program will be invoked as the last step in the zone booting
    process before the the first process is spawned inside the zone.

    If this programs succeeds it should not generate any output.
    If this program returns an error, any output generated by the
    program will be sent to the zoneadmd message log.

    The following replacements are performed:

      %z	Name of zone
      %R	Zonepath of zone
      Additional arguments, if any, are appended.

    It has no attributes.
-->
<!ELEMENT boot	(#PCDATA) >
<!ATTLIST boot>

<!--
  sysboot

    This is a program that will be run by zoneadm during system boot for an
    installed zone that won't automatically boot.

    If the program succeeds, then it should not generate output.
    If the program returns an error, then the output it generates will be
    sent to the zones SMF service's message log.

    The following replacements are performed:

      %z	Name of the target zone
      %R	Zonepath of the target zone
      Additional arguments, if any, are appended.

    This element has no attributes.
-->
<!ELEMENT sysboot	(#PCDATA) >
<!ATTLIST sysboot>

<!--
  halt

    This is a program which gets run by zoneadmd when a zone is being
    halted.  This callback is provided to allow a brand to cleanup any
    special configuration that was setup during boot.

    This program will also be invoked by zoneadmd if any part of the zone
    booting process fail, even if the booting process failed before the
    brand boot program was invoked.  It is also possible that if the zone
    fails to halt after invoking this program, future attempts to halt the
    zone will invoke this program again.  So this program should be
    designed to clean up any resources allocated to a zone but it should
    also be able to gracefully handle the case where resources that it
    expects to release are not actually allocated (or have been already
    released.)

    If this programs succeeds it should not generate any output.  If this
    program returns an error, any output generated by the program will be
    sent to the zoneadmd message log.

    The following replacements are performed:

      %z	Name of zone
      %R	Zonepath of zone
      Additional arguments, if any, are appended.

    It has no attributes.
-->
<!ELEMENT halt	(#PCDATA) >
<!ATTLIST halt>

<!--
  shutdown

    This is a program which gets run by zoneadmd when a zone is being
    shutdown gracefully. Currently only asynchronous mode is supported.

    If this program succeeds it should not generate any output. If this
    program returns an error, any output generated by the program will be
    sent to the zoneadmd message log.

    The following replacements are performed:

      %z	Name of zone
      %R	Zonepath of zone
      Additional arguments, if any, are appended.

    It has no attributes.
-->
<!ELEMENT shutdown	(#PCDATA) >
<!ATTLIST shutdown>

<!--
  modname

    Path to the kernel module that implements the kernel-level
    functionality of the brand.

    It has no attributes.
-->
<!ELEMENT modname	(#PCDATA) >
<!ATTLIST modname>

<!--
  initname

    Path to the initial executable that should be launched when booting a
    branded zone.

    It has no attributes.
-->
<!ELEMENT initname	(#PCDATA) >
<!ATTLIST initname>

<!--
  restartinit

    Boolean indicating that the program specified by the initname attr
    should be restarted, or not, if it exits.  By default, the init program
    will be restarted if this attribute is not provided.  Specifying false
    for this attr will prevent that.

    It has no attributes.
-->
<!ELEMENT restartinit	(#PCDATA) >
<!ATTLIST restartinit>

<!--
  login_cmd

    Path to the initial login binary that should be executed when
    attempting to zlogin into a branded zone.

    The following replacements are performed:

      %Z	Name of the current zone
      %u	User login name

    It has no attributes.
-->
<!ELEMENT login_cmd	(#PCDATA) >
<!ATTLIST login_cmd>

<!--
  forcedlogin_cmd

    Path to the initial login binary that should be executed when
    attempting to zlogin into a branded zone without authentication.

    The following replacements are performed:

      %Z	Name of the current zone
      %u	User login name

    It has no attributes.
-->
<!ELEMENT forcedlogin_cmd	(#PCDATA) >
<!ATTLIST forcedlogin_cmd>

<!--
  user_cmd

    Path to the binary that will translate a user name to a passwd(4) entry.

    The following replacements are performed:

      %u        User login name

    It has no attributes.  The passwd(4) entry is used to determine $LOGNAME,
    $HOME, and $SHELL for non-interactive "zlogin -l <user> <cmd>".
-->
<!ELEMENT user_cmd   (#PCDATA) >
<!ATTLIST user_cmd>

<!--
  attach

    Path to a hook that will perform any necessary processing on
    a zone to allow it to be attached.  The zone will be in the "configured"
    state when this hook is run.  This hook is never called when the zone
    is "force attached" (-F).

    If this hook exits with a non-zero exit status, the attach operation
    will fail.

    The following replacements are performed:

      %z	Name of zone
      %R	Zonepath of zone
      Additional arguments, if any, are appended.

    If no hook is provided, the internal zoneadm attach code will be used.

    It has no attributes.
-->
<!ELEMENT attach	(#PCDATA) >
<!ATTLIST attach>

<!--
  postattach

    Path to a hook that will perform any necessary post-processing on
    a zone after it has been attached.  The zone will be in the "installed"
    state when this hook is run.  This hook is never called when the zone
    is "force attached" (-F).

    If this hook exits with a non-zero exit status, the attach operation
    will fail and the zone state will be reset to "configured".

    The following replacements are performed:

      %z	Name of zone
      %R	Zonepath of zone
      Additional arguments, if any, are appended.

    It has no attributes.
-->
<!ELEMENT postattach	(#PCDATA) >
<!ATTLIST postattach>

<!--
  postclone

    Path to a hook that will perform any necessary post-processing on
    a zone after it has been cloned.  The zone will be in the "incomplete"
    state when this hook is run.

    If this hook exits with a non-zero exit status, the clone operation
    will fail and the zone will be left in the "incomplete" state,
    otherwise the state will be changed to the "installed" state.

    The following replacements are performed:

      %z	Name of zone
      %R	Zonepath of zone
      Additional arguments, if any, are appended.

    It has no attributes.
-->
<!ELEMENT postclone	(#PCDATA) >
<!ATTLIST postclone>

<!--
  postinstall

    Path to a script that will perform any necessary post-processing on
    a zone after it has been freshly installed.  This hook will run after the
    install hook completes and the zone is in the installed state.  The
    additional arguments are the same as what is passed to the install hook.

    The following replacements are performed:

      %z	Name of zone
      %R	Zonepath of zone
      Additional arguments, if any, are appended.

    It has no attributes.
-->
<!ELEMENT postinstall	(#PCDATA) >
<!ATTLIST postinstall>

<!--
  predetach

    Path to a hook that will perform any necessary pre-processing on
    a zone before it is detached.  The zone will be in the "installed"
    state when this hook is run.

    It is possible that if the zone fails to detach after invoking this
    hook, future attempts to detach the zone will invoke this hook again.
    So this hook should be designed to gracefully handle the case where
    it is run multiple times on the same zone.  If this hook exits with
    a non-zero exit status, the detach operation will fail.

    This hook is most commonly used when there is pre-processing for detaching
    a zone but the built-in detach support will be used for the actual
    detach.  Otherwise, if a detach hook is provided, then it can be used
    to do both preprocessing as well as the actual detach.

    The following replacements are performed:

      %z	Name of zone
      %R	Zonepath of zone
      Additional arguments, if any, are appended.

    It has no attributes.
-->
<!ELEMENT predetach	(#PCDATA) >
<!ATTLIST predetach>

<!--
  detach

    Path to a hook that will perform any necessary processing on
    a zone to allow it to be detached.  The zone will be in the "installed"
    state when this hook is run.

    It is possible that if the zone fails to detach while running this
    hook, future attempts to detach the zone will invoke this hook again.
    So this hook should be designed to gracefully handle the case where
    it is run multiple times on the same zone.  If this hook exits with
    a non-zero exit status, the detach operation will fail and the zone will
    be left in the "installed" state, otherwise the state will be changed
    to "configured".

    The following replacements are performed:

      %z	Name of zone
      %R	Zonepath of zone
      Additional arguments, if any, are appended.

    If no hook is provided, the internal zoneadm detach code will be used.

    It has no attributes.
-->
<!ELEMENT detach	(#PCDATA) >
<!ATTLIST detach>

<!--
  clone
    Path to a hook that will perform any necessary processing on a zone to
    allow it to be installed via cloning.  Cloning is an alternative to
    installing so this hook should result in the same effect for the zone.
    The zone will be in the "incomplete" state when this hook is run.

    If this hook exits with a non-zero exit status, the clone operation
    will fail and the zone will be left in the "incomplete" state, otherwise
    the state will be changed to "installed".

    The following replacements are performed:

      %z	Name of zone
      %R	Zonepath of zone
      1st arg   name of source zone
      Additional arguments, if any, are appended.

    If no hook is provided, the internal zoneadm cloning code will be used.
-->
<!ELEMENT clone	(#PCDATA) >
<!ATTLIST clone>

<!--
  preuninstall

    Path to a script that will perform any necessary pre-processing on
    a zone before it is uninstalled.  The zone will be in the "installed"
    state when this hook is run.

    It is possible that if the zone fails to uninstall after invoking this
    hook, future attempts to uninstall the zone will invoke this hook
    again.  So this hook should be designed to gracefully handle the case
    where it is run multiple times on the same zone.  If this hook exits
    with a non-zero exit status, the uninstall operation will fail.

    The following replacements are performed:

      %z	Name of zone
      %R	Zonepath of zone
      Additional arguments, if any, are appended.

    It has no attributes.
-->
<!ELEMENT preuninstall	(#PCDATA) >
<!ATTLIST preuninstall>

<!--
  uninstall
    Identifies the hook to invoke when uninstalling a zone.  The zone will
    be in the "incomplete" state when this hook is run.

    If this hook exits with a non-zero exit status, the uninstall operation
    will fail and the zone will be left in the "incomplete" state, otherwise
    the state will be changed to "configured".

    The following replacements are performed:

      %z	Name of zone
      %R	Zonepath of zone
      Additional arguments, if any, are appended.

    If no hook is provided, the internal zoneadm uninstall code will be used.
-->
<!ELEMENT uninstall	(#PCDATA) >
<!ATTLIST uninstall>

<!--
  presnap
    Identifies the hook to invoke before snapshotting a zone using the
    built-in ZFS clone support.

    If this hook exits with a non-zero exit status, the snapshot operation
    will fail and the zfs clone operation will fail.

    The following replacements are performed:

      %z	Name of zone
      %R	Zonepath of zone
-->
<!ELEMENT presnap	(#PCDATA) >
<!ATTLIST presnap>

<!--
  postsnap
    Identifies the hook to invoke after snapshotting a zone using the
    built-in ZFS clone support.

    If this hook exits with a non-zero exit status, the zfs clone operation
    will fail.

    The following replacements are performed:

      %z	Name of zone
      %R	Zonepath of zone
-->
<!ELEMENT postsnap	(#PCDATA) >
<!ATTLIST postsnap>

<!--
  validatesnap
    Identifies the hook to invoke to validate a snapshot of a zone using the
    built-in ZFS clone support.  This will validate a snapshot that was
    explicitly specified to the clone command when the user wants to
    re-use a snapshot from an earlier clone operation.

    If this hook exits with a non-zero exit status, the snapshot validation
    operation will fail, meaning the zfs snapshot cannot be used to install
    the zone.

    The following replacements are performed:

      %z	Name of zone
      %R	Zonepath of zone
      1st arg   snapshot name
      2nd arg   snapshot path
-->
<!ELEMENT validatesnap	(#PCDATA) >
<!ATTLIST validatesnap>

<!--
  prestatechange
    Identifies the hook to invoke before zoneadmd makes a state change.
    If this hook exits with a non-zero exit status, the action failed
    and no further state change activity will take place.

    The following replacements are performed:

      %z	Name of zone
      %R	Zonepath of zone
      1st arg   integer representing current state of zone
			2 - installed
			3 - ready
			4 - running
			5 - shutting down
			6 - down
			7 - mounted
      2nd arg   integer representing transition command
			0 - ready
			1 - boot
			4 - halt
      3rd arg   Alternate root (zonepath is mounted under this root)
			empty string if zone not mounted under alternate root
-->
<!ELEMENT prestatechange	(#PCDATA) >
<!ATTLIST prestatechange>

<!--
  poststatechange
    Identifies the hook to invoke after zoneadmd makes a successful state
    change.  If this hook exits with a non-zero exit status, the action failed
    and zoneadmd treats the overall state change as failed, although
    all of the actions up to running the hook will have taken place.

    The following replacements are performed:

      %z	Name of zone
      %R	Zonepath of zone
    See prestatechange comment for 1st, 2nd and 3rd argument values.
-->
<!ELEMENT poststatechange	(#PCDATA) >
<!ATTLIST poststatechange>

<!--
  query
    Identifies a hook which can be called to get brand-specific information
    about the zone.  There is no specific place in zones where this is called,
    calls within the zone infrastructure can be added as needed.

    One example of the use of this hook is to query the implicit ZFS datasets
    supported by the brand.

    If this hook exits with a non-zero exit status, the query failed,
    although in general, this hook shouldn't return non-zero.

    The following replacements are performed:

      %z	Name of zone
      %R	Zonepath of zone
      1st arg   Arbitrary string which the hook can use to determine what
		data to return.  Brands implementing this hook should be
		tolerant of arguments they don't support and simply do
		nothing.
-->
<!ELEMENT query	(#PCDATA) >
<!ATTLIST query>

<!--
  privilege

    Add a privilege to the default, prohibited, or required set for all
    zones of this brand with ip-type matched.  If a privilege is added
    to the default set all zones of this brand with ip-type matched on
    the system will inherit this privilege unless the privilege is
    removed via limitpriv in zonecfg(1m).  If a privilege is added to
    the prohibited set it can not be added to any zones with ip-type
    matched via limitpriv in zonecfg(1m).  If a privilege is added to
    the required set then all zones of this brand with ip-type matched
    on the system will inherit this privilege and it can't be removed via
    limitpriv in zonecfg(1m).

    Its attributes are
      set	The name of the set the privilege should go into.
      name	The name of the privilege.
      ip-type	Optional, indicates that adding of the privilege to the
		set only applies to certain IP types. Can be "shared" or
		"exclusive". If it is not specified, the default value
		"all" will be used, which means it is applicable regardless
		the IP type.

-->
<!ELEMENT privilege	(#PCDATA) >
<!ATTLIST privilege	set	( default | prohibited | required ) #REQUIRED 
			name	CDATA #REQUIRED
			ip-type ( shared | exclusive ) "all" >

<!--
  brand

    The toplevel container for a brand configuration.

    Its attributes are

      name	The name of the brand.  This must match the name of the
		directory in which the configuration file is stored.
-->

<<<<<<< HEAD
<!ELEMENT brand		(modname?, initname, restartinit?, login_cmd,
			forcedlogin_cmd, user_cmd, install,
			installopts?, boot?, sysboot?, halt?, verify_cfg?,
			verify_adm?, postattach?, postclone?, postinstall?,
			predetach?, attach?, detach?, clone?,
=======
<!ELEMENT brand		(modname?, initname, login_cmd, forcedlogin_cmd,
			user_cmd, install,
			installopts?, boot?, sysboot?, halt?, shutdown?,
			verify_cfg?, verify_adm?, postattach?, postclone?,
			postinstall?, predetach?, attach?, detach?, clone?,
>>>>>>> 3c7284bd
			presnap?, postsnap?, validatesnap?,
			preuninstall?, uninstall?,
			prestatechange?, poststatechange?, query?,
			privilege+)>

<!ATTLIST brand		name		CDATA #REQUIRED><|MERGE_RESOLUTION|>--- conflicted
+++ resolved
@@ -642,19 +642,11 @@
 		directory in which the configuration file is stored.
 -->
 
-<<<<<<< HEAD
 <!ELEMENT brand		(modname?, initname, restartinit?, login_cmd,
 			forcedlogin_cmd, user_cmd, install,
-			installopts?, boot?, sysboot?, halt?, verify_cfg?,
-			verify_adm?, postattach?, postclone?, postinstall?,
-			predetach?, attach?, detach?, clone?,
-=======
-<!ELEMENT brand		(modname?, initname, login_cmd, forcedlogin_cmd,
-			user_cmd, install,
 			installopts?, boot?, sysboot?, halt?, shutdown?,
 			verify_cfg?, verify_adm?, postattach?, postclone?,
 			postinstall?, predetach?, attach?, detach?, clone?,
->>>>>>> 3c7284bd
 			presnap?, postsnap?, validatesnap?,
 			preuninstall?, uninstall?,
 			prestatechange?, poststatechange?, query?,
